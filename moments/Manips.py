import numpy as np
import scipy.misc as misc

from . import ModelPlot
from . import Spectrum_mod

try:
    from scipy.optimize import __nnls as _nnls
except ImportError:
    from scipy.optimize import _nnls
import scipy as sp
from scipy import stats
from numpy import asarray_chkfinite, zeros, double
import copy
from scipy.special import gammaln

"""
Usefull functions for Spectra manipulations:
"""

# population splits
# all split functions leave one population in place and put the new
# population at the end of the population index list


def _log_comb(n, k):
    return gammaln(n + 1) - gammaln(n - k + 1) - gammaln(k + 1)


def split_1D_to_2D(sfs, n1, n2):
    """
    One-to-two population split for the spectrum,
    needs that n >= n1+n2.

    sfs : 1D spectrum

    n1 : sample size for resulting pop 1

    n2 : sample size for resulting pop 2

    Returns a new 2D spectrum
    """
    # Check if corners masked - if they are, keep split corners masked
    # If they are unmasked, keep split spectrum corners unmasked
    if sfs.mask[0] == True:
        mask_lost = True
    else:
        mask_lost = False
    if sfs.mask[-1] == True:
        mask_fixed = True
    else:
        mask_fixed = False

    # Update ModelPlot if necessary
    model = ModelPlot._get_model()
    if model is not None:
        model.split(0, (0, 1))

    data_1D = copy.copy(sfs)  # copy to preserve masking of sp
    if len(data_1D.shape) != 1:
        raise ValueError("Spectrum is not 1D")
    if len(data_1D) < n1 + n2 + 1:
        raise ValueError(f"Sample size is too small to split into {n1} and {n2}")
    # if the sample size before split is too large, we project
    if len(data_1D) > n1 + n2 + 1:
        data_1D = data_1D.project([n1 + n2])
    data_1D.unmask_all()

    # then we compute the joint fs resulting from the split
    data_2D = np.zeros((n1 + 1, n2 + 1))
    for i in range(n1 + 1):
        for j in range(n2 + 1):
            log_entry = _log_comb(n1, i) + _log_comb(n2, j) - _log_comb(n1 + n2, i + j)
            data_2D[i, j] = data_1D.data[i + j] * np.exp(log_entry)

    data_2D = Spectrum_mod.Spectrum(data_2D, mask_corners=False)
    if mask_lost == True:
        data_2D.mask[0, 0] = True
    if mask_fixed == True:
        data_2D.mask[-1, -1] = True
    return data_2D


def split_2D_to_3D_2(sfs, n2new, n3):
    """
    Two-to-three population split for the spectrum,
    needs that n2 >= n2new+n3.

    sfs : 2D spectrum

    n2new : sample size for resulting pop 2

    n3 : sample size for resulting pop 3

    Returns a new 3D spectrum
    """
    # Check if corners masked - if they are, keep split corners masked
    # If they are unmasked, keep split spectrum corners unmasked
    if sfs.mask[0, 0] == True:
        mask_lost = True
    else:
        mask_lost = False
    if sfs.mask[-1, -1] == True:
        mask_fixed = True
    else:
        mask_fixed = False

    # Update ModelPlot if necessary
    model = ModelPlot._get_model()
    if model is not None:
        model.split(1, (1, 2))

    data_2D = copy.copy(sfs)
    if len(data_2D.shape) != 2:
        raise ValueError("Spectrum is not 2D")
    n1 = data_2D.shape[0] - 1
    n2 = data_2D.shape[1] - 1
    if n2 < n2new + n3:
        raise ValueError(f"Sample size is too small to split into {n2new} and {n3}")
    # if the sample size before split is too large, we project
    if n2 > n2new + n3:
        data_2D = data_2D.project([n1, n2new + n3])
    data_2D.unmask_all()

    # then we compute the joint fs resulting from the split
    data_3D = np.zeros((n1 + 1, n2new + 1, n3 + 1))
    for i in range(n2new + 1):
        for j in range(n3 + 1):
            log_entry_weight = (
                _log_comb(n2new, i) + _log_comb(n3, j) - _log_comb(n2new + n3, i + j)
            )
            data_3D[:, i, j] = data_2D.data[:, i + j] * np.exp(log_entry_weight)

    data_3D = Spectrum_mod.Spectrum(data_3D, mask_corners=False)
    if mask_lost == True:
        data_3D.mask[0, 0, 0] = True
    if mask_fixed == True:
        data_3D.mask[-1, -1, -1] = True
    return data_3D


def split_2D_to_3D_1(sfs, n1new, n3):
    """
    Two-to-three population split for the spectrum,
    needs that n2 >= n2new+n3.

    sfs : 2D spectrum

    n1new : sample size for resulting pop 1

    n3 : sample size for resulting pop 3

    Returns a new 3D spectrum
    """
    # Check if corners masked - if they are, keep split corners masked
    # If they are unmasked, keep split spectrum corners unmasked
    if sfs.mask[0, 0] == True:
        mask_lost = True
    else:
        mask_lost = False
    if sfs.mask[-1, -1] == True:
        mask_fixed = True
    else:
        mask_fixed = False

    # Update ModelPlot if necessary
    model = ModelPlot._get_model()
    if model is not None:
        model.split(0, (0, 2))

    data_2D = copy.copy(sfs)
    if len(data_2D.shape) != 2:
        raise ValueError("Spectrum is not 2D")
    n1 = data_2D.shape[0] - 1
    n2 = data_2D.shape[1] - 1
    if n1 < n1new + n3:
        raise ValueError(f"Sample size is to small to split into {n1new} and {n3}")
    # if the sample size before split is too large, we project
    if n1 > n1new + n3:
        data_2D = data_2D.project([n1new + n3, n2])
    data_2D.unmask_all()

    # then we compute the joint fs resulting from the split
    data_3D = np.zeros((n1new + 1, n2 + 1, n3 + 1))
    for i in range(n1new + 1):
        for j in range(n3 + 1):
            log_entry_weight = (
                _log_comb(n1new, i) + _log_comb(n3, j) - _log_comb(n1new + n3, i + j)
            )
            data_3D[i, :, j] = data_2D.data[i + j, :] * np.exp(log_entry_weight)

    data_3D = Spectrum_mod.Spectrum(data_3D, mask_corners=False)
    if mask_lost == True:
        data_3D.mask[0, 0, 0] = True
    if mask_fixed == True:
        data_3D.mask[-1, -1, -1] = True
    return data_3D


def split_3D_to_4D_3(sfs, n3new, n4, model_update=True):
    """
    Three-to-four population split for the spectrum,
    needs that n3 >= n3new+n4.

    sfs : 3D spectrum

    n3new : sample size for resulting pop 3

<<<<<<< HEAD
    n4 : sample size for resulting pop 4

=======
    n4 : sample size for resulting pop 4 

    model_update : update model if set to True. Since we wrap this function to
        split other populations, we update the ModelPlot model outside of this
        function instead, and set it to False in that case.
   
>>>>>>> 07bca9e8
    Returns a new 4D spectrum
    """
    # Check if corners masked - if they are, keep split corners masked
    # If they are unmasked, keep split spectrum corners unmasked
    if sfs.mask[0, 0, 0] == True:
        mask_lost = True
    else:
        mask_lost = False
    if sfs.mask[-1, -1, -1] == True:
        mask_fixed = True
    else:
        mask_fixed = False

    # Update ModelPlot if necessary
    model = ModelPlot._get_model()
    if model is not None and model_update is True:
        model.split(2, (2, 3))

    data_3D = copy.copy(sfs)
    if len(data_3D.shape) != 3:
        raise ValueError("SFS is not 3D")
    n1 = data_3D.shape[0] - 1
    n2 = data_3D.shape[1] - 1
    n3 = data_3D.shape[2] - 1
    if n3 < n3new + n4:
        raise ValueError("requested sample sizes are too large")
    # if the sample size before split is too large, we project
    if n3 > n3new + n4:
        data_3D = data_3D.project([n1, n2, n3new + n4])
    data_3D.unmask_all()

    # then we compute the joint fs resulting from the split
    data_4D = np.zeros((n1 + 1, n2 + 1, n3new + 1, n4 + 1))
    for i in range(n3new + 1):
        for j in range(n4 + 1):
            log_entry_weight = (
                _log_comb(n3new, i) + _log_comb(n4, j) - _log_comb(n3new + n4, i + j)
            )
            data_4D[:, :, i, j] = data_3D.data[:, :, i + j] * np.exp(log_entry_weight)

    data_4D = Spectrum_mod.Spectrum(data_4D, mask_corners=False)
    if mask_lost == True:
        data_4D.mask[0, 0, 0, 0] = True
    if mask_fixed == True:
        data_4D.mask[-1, -1, -1, -1] = True
    return data_4D


def split_4D_to_5D_4(sfs, n4new, n5, model_update=True):
    """
    Four-to-five population split for the spectrum,
    n4 >= n4new+n5.

    sfs : 4D spectrum

    n4new : sample size for resulting pop 4

    n5 : sample size for resulting pop 5
<<<<<<< HEAD

=======
    
    model_update : update model if set to True. Since we wrap this function to
        split other populations, we update the ModelPlot model outside of this
        function instead, and set it to False in that case.
   
>>>>>>> 07bca9e8
    Returns a new 5D spectrum
    """
    # Check if corners masked - if they are, keep split corners masked
    # If they are unmasked, keep split spectrum corners unmasked
    if sfs.mask[0, 0, 0, 0] == True:
        mask_lost = True
    else:
        mask_lost = False
    if sfs.mask[-1, -1, -1, -1] == True:
        mask_fixed = True
    else:
        mask_fixed = False

    # Update ModelPlot if necessary
    model = ModelPlot._get_model()
    if model is not None and model_update is True:
        model.split(3, (3, 4))

    data_4D = copy.copy(sfs)
    if len(data_4D.shape) != 4:
        raise ValueError("SFS is not 4D")
    n1 = data_4D.shape[0] - 1
    n2 = data_4D.shape[1] - 1
    n3 = data_4D.shape[2] - 1
    n4 = data_4D.shape[3] - 1
    if n4 < n4new + n5:
        raise ValueError("Requested sample sizes are too large")
    # if the sample size before split is too large, we project
    if n4 > n4new + n5:
        data_4D = data_4D.project([n1, n2, n3, n4new + n5])
    data_4D.unmask_all()

    # then we compute the joint fs resulting from the split
    data_5D = np.zeros((n1 + 1, n2 + 1, n3 + 1, n4new + 1, n5 + 1))
    for i in range(n4new + 1):
        for j in range(n5 + 1):
            log_entry_weight = (
                _log_comb(n4new, i) + _log_comb(n5, j) - _log_comb(n4new + n5, i + j)
            )
            data_5D[:, :, :, i, j] = data_4D.data[:, :, :, i + j] * np.exp(
                log_entry_weight
            )

    data_5D = Spectrum_mod.Spectrum(data_5D, mask_corners=False)
    if mask_lost == True:
        data_5D.mask[0, 0, 0, 0, 0] = True
    if mask_fixed == True:
        data_5D.mask[-1, -1, -1, -1, -1] = True
    return data_5D


def split_4D_to_5D_3(sfs, n3new, n5):
    """
    Four-to-five population split for the spectrum,
    n3 >= n3new+n4.

    sfs : 4D spectrum

    n3new : sample size for resulting pop 3

    n5 : sample size for resulting pop 4

    Returns a new 5D spectrum
    """
    # Check if corners masked - if they are, keep split corners masked
    # If they are unmasked, keep split spectrum corners unmasked
    if sfs.mask[0, 0, 0, 0] == True:
        mask_lost = True
    else:
        mask_lost = False
    if sfs.mask[-1, -1, -1, -1] == True:
        mask_fixed = True
    else:
        mask_fixed = False

    # Update ModelPlot if necessary
    model = ModelPlot._get_model()
    if model is not None:
        model.split(2, (2, 4))

    data_4D = copy.copy(sfs)
    if len(data_4D.shape) != 4:
        raise ValueError("SFS is not 4D")
    n1 = data_4D.shape[0] - 1
    n2 = data_4D.shape[1] - 1
    n3 = data_4D.shape[2] - 1
    n4 = data_4D.shape[3] - 1
    if n3 < n3new + n5:
        raise ValueError("Requested sample sizes are too large")
    # if the sample size before split is too large, we project
    if n3 > n3new + n5:
        data_4D = data_4D.project([n1, n2, n3new + n5, n4])
    data_4D.unmask_all()

    # then we compute the joint fs resulting from the split
    data_5D = np.zeros((n1 + 1, n2 + 1, n3new + 1, n4 + 1, n5 + 1))
    for i in range(n3new + 1):
        for j in range(n5 + 1):
            log_entry_weight = (
                _log_comb(n3new, i) + _log_comb(n5, j) - _log_comb(n3new + n5, i + j)
            )
            data_5D[:, :, i, :, j] = data_4D.data[:, :, i + j, :] * np.exp(
                log_entry_weight
            )

    data_5D = Spectrum_mod.Spectrum(data_5D, mask_corners=False)
    if mask_lost == True:
        data_5D.mask[0, 0, 0, 0, 0] = True
    if mask_fixed == True:
        data_5D.mask[-1, -1, -1, -1, -1] = True
    return data_5D


"""
Additional 3D and 4D splits, computed by swapping axes and applying existing
split functions above.
"""


def split_3D_to_4D_1(sfs, n1new, n4):
    """
    Uses split_3D_to_4D_3,
    swap 1st and 3rd population, split, and then swap back
    """
    # Update ModelPlot if necessary
    model = ModelPlot._get_model()
    if model is not None:
        model.split(0, (0, 3))

    fs = sfs.swapaxes(0, 2)
    fs = split_3D_to_4D_3(fs, n1new, n4, model_update=False)
    fs = fs.swapaxes(0, 2)
    return fs


def split_3D_to_4D_2(sfs, n2new, n4):
    """
    Uses split_3D_to_4D_3,
    swap 2nd and 3rd population, split, and then swap back
    """
    # Update ModelPlot if necessary
    model = ModelPlot._get_model()
    if model is not None:
        model.split(1, (1, 3))

    fs = sfs.swapaxes(1, 2)
    fs = split_3D_to_4D_3(fs, n2new, n4, model_update=False)
    fs = fs.swapaxes(1, 2)
    return fs


def split_4D_to_5D_1(sfs, n1new, n5):
    """
    Uses split_3D_to_4D_3,
    swap 1st and 3rd population, split, and then swap back
    """
    # Update ModelPlot if necessary
    model = ModelPlot._get_model()
    if model is not None:
        model.split(0, (0, 4))

    fs = sfs.swapaxes(0, 3)
    fs = split_4D_to_5D_4(fs, n1new, n5, model_update=False)
    fs = fs.swapaxes(0, 3)
    return fs


def split_4D_to_5D_2(sfs, n2new, n5):
    """
    Uses split_3D_to_4D_3,
    swap 1st and 3rd population, split, and then swap back
    """
    # Update ModelPlot if necessary
    model = ModelPlot._get_model()
    if model is not None:
        model.split(1, (1, 4))

    fs = sfs.swapaxes(1, 3)
    fs = split_4D_to_5D_4(fs, n2new, n5, model_update=False)
    fs = fs.swapaxes(1, 3)
    return fs


def split_by_index(sfs, idx, n0, n1):
    """
    Depending on the size of the SFS and the index that is split, we call
    one of the split functions.
    """
    Npop = sfs.Npop
    if idx < 0 or idx + 1 > Npop:
        raise ValueError("Cannot split index {idx} in SFS of size {sfs.Npop}")

    if Npop == 1:
        sfs_split = split_1D_to_2D(sfs, n0, n1)
    elif Npop == 2:
        if idx == 0:
            sfs_split = split_2D_to_3D_1(sfs, n0, n1)
        else:
            sfs_split = split_2D_to_3D_2(sfs, n0, n1)
    elif Npop == 3:
        if idx == 0:
            sfs_split = split_3D_to_4D_1(sfs, n0, n1)
        elif idx == 1:
            sfs_split = split_3D_to_4D_2(sfs, n0, n1)
        else:
            sfs_split = split_3D_to_4D_3(sfs, n0, n1)
    elif Npop == 4:
        if idx == 0:
            sfs_split = split_4D_to_5D_1(sfs, n0, n1)
        elif idx == 1:
            sfs_split = split_4D_to_5D_2(sfs, n0, n1)
        elif idx == 2:
            sfs_split = split_4D_to_5D_3(sfs, n0, n1)
        else:
            sfs_split = split_4D_to_5D_4(sfs, n0, n1)
    return sfs_split


# merge two populations into one population
def merge_2D_to_1D(sfs):
    """
    Two-to-one populations fusion

    sfs : 2D spectrum

    Returns a new 1D spectrum
    """
    # Check if corners masked - if they are, keep split corners masked
    # If they are unmasked, keep split spectrum corners unmasked
    if sfs.mask[0, 0] == True:
        mask_lost = True
    else:
        mask_lost = False
    if sfs.mask[-1, -1] == True:
        mask_fixed = True
    else:
        mask_fixed = False

    # Update ModelPlot if necessary
    model = ModelPlot._get_model()
    if model is not None:
        model.merge((0, 1), 0)

    data_2D = copy.copy(sfs)
    assert len(data_2D.shape) == 2
    data_2D.unmask_all()
    dim1, dim2 = data_2D.shape
    data = np.zeros(dim1 + dim2 - 1)
    for k in range(dim1):
        for l in range(dim2):
            data[k + l] += data_2D[k, l]

    data = Spectrum_mod.Spectrum(data, mask_corners=False)
    if mask_lost == True:
        data.mask[0] = True
    if mask_fixed == True:
        data.mask[-1] = True
    return data


#  Methods for admixture


def __drop_last_slice__(sfs, dimension):
    # drop last slice along dimension in sfs

    ns = sfs.shape
    dim = len(ns)
    if dimension < 0:
        dimension = dim + dimension
    slicing = (
        (slice(None),) * dimension
        + (slice(None, -1),)
        + (slice(None),) * (dim - 1 - dimension)
    )
    return slicing


def __drop_first_slice__(sfs, dimension):
    # drop first slice along dimension in sfs
    ns = sfs.shape
    dim = len(ns)
    if dimension < 0:
        dimension = dim + dimension
    slicing = (
        (slice(None),) * dimension
        + (slice(1, None),)
        + (slice(None),) * (dim - 1 - dimension)
    )
    return slicing


def __migrate_1__(sfs, source_population_index, target_population_index):
    """Takes SFS , pick one individual from population source_population_index and migrate it to
    population target_population_index. If sfs has dimension (m,n), the new sfs will have dimension
    (m-1,n+1)"""

    ns = sfs.shape
    new_ns = list(ns)
    M = ns[source_population_index] - 1
    N = ns[target_population_index] - 1

    new_ns[source_population_index] -= 1
    new_ns[target_population_index] += 1
    new_sfs = Spectrum_mod.Spectrum(np.zeros(new_ns), pop_ids=sfs.pop_ids)

    # We first suppose that we pick a reference allele.

    # since we picked a reference allele, there can be no contribution from the
    # sfs[:,:,ns[source_population_index],:,:], which would have all alts

    new_sfs[__drop_last_slice__(new_sfs, target_population_index)] = (
        sfs[__drop_last_slice__(sfs, source_population_index)].swapaxes(
            source_population_index, -1
        )
        * (1 - np.arange(M) * 1.0 / M)
    ).swapaxes(source_population_index, -1)

    new_sfs[__drop_first_slice__(new_sfs, target_population_index)] += (
        sfs[__drop_first_slice__(sfs, source_population_index)].swapaxes(
            source_population_index, -1
        )
        * (np.arange(1, M + 1) * 1.0 / M)
    ).swapaxes(source_population_index, -1)

    return new_sfs


def __nnls_mod__(A, b):
    """
    SG: I modified the scipy.optimize.nnls function to return the best-found parameters
    even if the nnls algorithm has not converged, and issue a warning rather than crash.
    The instructions below are from the original function


    Solve ``argmin_x || Ax - b ||_2`` for ``x>=0``. This is a wrapper
    for a FORTAN non-negative least squares solver.

    Parameters
    ----------
    A : ndarray
        Matrix ``A`` as shown above.
    b : ndarray
        Right-hand side vector.

    Returns
    -------
    x : ndarray
        Solution vector.
    rnorm : float
        The residual, ``|| Ax-b ||_2``.

    Notes
    -----
    The FORTRAN code was published in the book below. The algorithm
    is an active set method. It solves the KKT (Karush-Kuhn-Tucker)
    conditions for the non-negative least squares problem.

    References
    ----------
    Lawson C., Hanson R.J., (1987) Solving Least Squares Problems, SIAM

    """

    A, b = map(asarray_chkfinite, (A, b))

    if len(A.shape) != 2:
        raise ValueError("expected matrix")
    if len(b.shape) != 1:
        raise ValueError("expected vector")

    m, n = A.shape

    if m != b.shape[0]:
        raise ValueError("incompatible dimensions")

    w = zeros((n,), dtype=double)
    zz = zeros((m,), dtype=double)
    index = zeros((n,), dtype=int)
    try:
        x, rnorm, mode = _nnls.nnls(A, m, n, b, w, zz, index, -1)
    except:
        x, rnorm, mode = _nnls.nnls(A, m, n, b, w, zz, index)
    if mode != 1:
        print("Warning: too many iterations in nnls")  # SG my modification

    return x, rnorm


def __Gamma__(n_draws, n_lineages):
    """The gamma matrix element i,j gives the probability that a sequential sample of i
    lineages with replacement gives j distinct lineages
    """
    # the first row is the probability that a sample of 0 lineages gives j distinct
    # lineages: it is always 0 distinct lineages
    current = np.zeros(n_lineages + 1)
    current[0] = 1
    # then we compute the other rows through dynamic programming, adding one other sample
    # at a time: if we have a sample of size n, there are two possibilities for sample of
    # size n+1: either we draw an existing allele, or we draw a new allele.

    # then we compute the other rows through dynamic programming, adding one other sample
    # at a time: if had drawn n replacements, there are two possibilities for the n+1th
    # replacement: either we draw an existing allele, or we draw a new allele.

    list_arrays = [current]
    transition_matrix = np.diag(
        [i * 1.0 / n_lineages for i in range(n_lineages + 1)]
    ) + np.diag([1 - i * 1.0 / n_lineages for i in range(n_lineages)], k=-1)

    for i in range(n_draws):
        list_arrays.append(np.dot(transition_matrix, list_arrays[-1]))
    return np.array(list_arrays)


# Admixture of population 1 and 2 into a new population [-1], using the exact dp approach


def admix_into_new(sfs, dimension1, dimension2, n_lineages, m1, new_dimension=None):
    """
    creates n_lineages in a new dimension to the SFS by drawing each from
    populations indexed by dimension1 (with probability m1) and dimension2
    (with probability 1-m1).

    The resulting frequency spectrum has
    (dimension1 - n_lineages) lineages in dimension 1
    (dimension2 - n_lineages) lineages in dimension 2
    (n_lineages) lineages in new dimension

    dimension1: integer index of population 1
    dimension2: integer index of population 2
    m1 proportion of lineages drawn from pop 1
    creates a last dimension in which to insert the new population

    by default, the new population is assigned the last dimension
    we may wish to place the new population between the two admixed groups, and can
    specify the new dimension to place the admixed population
    note that this doesn't matter for integration, but to more naturally plot the
    model using ModelPlot
    """
    # Check if corners are masked - if they are, keep corners masked after event
    # If they are unmasked, keep spectrum corners unmasked after event
    if sfs.mask[tuple([0 for d in sfs.shape])] == True:
        mask_lost = True
    else:
        mask_lost = False
    if sfs.mask[tuple([-1 for d in sfs.shape])] == True:
        mask_fixed = True
    else:
        mask_fixed = False

    # remove pop_ids so that we don't get ValueErrors
    pop_ids = sfs.pop_ids
    sfs.pop_ids = None

    dimensions = sfs.shape
    new_dimensions = list(dimensions) + [1]
    M = dimensions[dimension1] - 1
    N = dimensions[dimension2] - 1
    new_sfs = sfs.reshape(new_dimensions)

    if n_lineages > min(M, N):
        raise ValueError(
            "not enough lineages to produce %d, M=%d,N=%d"
            % (
                n_lineages,
                M,
                N,
            )
        )
    project_dimensions = [
        n - 1 for n in new_dimensions
    ]  # projection use number of lineages

    # Update ModelPlot if necessary
    model = ModelPlot._get_model()
    if model is not None:
        if new_dimension == None:
            model.admix_new((dimension1, dimension2), len(new_dimensions) - 1, m1)
        else:
            model.admix_new((dimension1, dimension2), new_dimension, m1)

    for _i in range(n_lineages):
        project_dimensions[-1] += 1
        project_dimensions[dimension1] -= 1
        project_dimensions[dimension2] -= 1
        # print "pd", project_dimensions
        # print (m1 * migrate_1(new_sfs, dimension1,-1)).shape
        # print ((1-m1) * migrate_1(new_sfs, dimension2,-1)).shape
        new_sfs = Spectrum_mod.Spectrum.project(
            m1 * __migrate_1__(new_sfs, dimension1, -1), project_dimensions
        ) + Spectrum_mod.Spectrum.project(
            (1 - m1) * __migrate_1__(new_sfs, dimension2, -1), project_dimensions
        )
    new_sfs = np.squeeze(new_sfs)  # Remove empty dimensions

    if new_dimension is not None:
        # we need to place the new (last) dimension at given dimension, swapping population indices
        new_sfs = np.moveaxis(new_sfs, -1, new_dimension)

    # Set masking in corners based on mask_lost and mask_fixed
    if mask_lost is False:
        new_sfs.mask[tuple([0 for d in new_sfs.shape])] = False
    else:
        new_sfs.mask[tuple([0 for d in new_sfs.shape])] = True
    if mask_fixed is False:
        new_sfs.mask[tuple([-1 for d in new_sfs.shape])] = False
    else:
        new_sfs.mask[tuple([-1 for d in new_sfs.shape])] = True
    sfs.pop_ids = pop_ids

    return new_sfs


# Approximate admixture model


def admix_inplace(sfs, source_population_index, target_population_index, keep_1, m1):
    """admixes from source_population to target_population in place, sending migrants one by one,
    and normalizing so that in the end we have approximately the correct distribution of
    replaced lineages.

    source_population_index: integer index of source population
    target_population_index: integer index of target population
    m1 proportion of offspring in target population drawn from parents in source population
        Note that the number of tracked lineages in the sample that have migrated is a
        random variable!
    keep_1: number of lineages from the source population that we want to keep tracking
        after admixture.
    """
    # Check if corners are masked - if they are, keep corners masked after event
    # If they are unmasked, keep spectrum corners unmasked after event
    if sfs.mask[tuple([0 for d in sfs.shape])] == True:
        mask_lost = True
    else:
        mask_lost = False
    if sfs.mask[tuple([-1 for d in sfs.shape])] == True:
        mask_fixed = True
    else:
        mask_fixed = False

    # remove pop_ids so that we don't get ValueErrors
    pop_ids = sfs.pop_ids
    sfs.pop_ids = None
    
    dimensions = sfs.shape
    M = (
        dimensions[source_population_index] - 1
    )  # number of haploid samples is size of sfs - 1
    N = dimensions[target_population_index] - 1

    target_M = keep_1
    target_N = N

    target_dimensions = list(np.array(dimensions[:]) - 1)
    target_dimensions[source_population_index] = target_M
    target_dimensions[target_population_index] = target_N

    if keep_1 > M:
        raise ValueError((
        "Cannot keep more lineages than we started with, keep_1=%d,\
    M=%d"
        % (keep_1, M)
    ))

    # Update ModelPlot if necessary
    model = ModelPlot._get_model()
    if model is not None:
        if new_dimension == None:
            model.admix_inpace(source_population_index, target_population_index, m1)
        else:
            model.admix_inpace(source_population_index, target_population_index, m1)

    ############################
    # We first compute the sequence of SFSs we would obtain by migrating individuals
    # sequentially. This will give us a range of distributions, which we will use to
    # compute the correct distribution below.

    max_replacements = M - keep_1

    current_sfs = sfs[:]

    list_sfs = [sfs.project(target_dimensions)]  # Remember the SFSs we computed
    list_replacements = [0]  # The number of replacements in the corresponding sfs

    for num_replacements in range(1, max_replacements + 1):
        # The shape of the sfs is (n1+1, n2+1,...). We want to extract
        # sample sizes (n1,n2,...)
        project_dimensions = [shape_elem - 1 for shape_elem in current_sfs.shape]

        project_dimensions[target_population_index] -= 1  #  since there is a migrant,
        # only n2-1 lineages from 2 survive

        # first remove one sample from population 2, then migrate one from pop 1 to pop 2
        current_sfs = __migrate_1__(
            Spectrum_mod.Spectrum.project(current_sfs, project_dimensions),
            source_population_index,
            target_population_index,
        )
        current_sfs.unmask_all()

        keeper_function = True  #  Eventually we may want to only keep a subset --
        #  but don't want to optimize too early.
        if keeper_function:
            list_sfs.append(current_sfs.project(target_dimensions))
            list_replacements.append(num_replacements)

    ##################
    # Now that we have computed the list of SFSs with sequential migrations, we want to
    # use them to compute the correct frequency spectrum

    gamma = __Gamma__(max_replacements, N)  # the conversion matrix giving us the num of
    # replacements after 0,1,...,max_replacements
    # replacements
    target = np.array([stats.binom(N, m1).pmf(i) for i in range(N + 1)])  # binomial is
    # the standard, but we could use any distribution!

    weights = __nnls_mod__(gamma.transpose(), target)  # find a positive definite set of
    # parameters that imitates the target
    if weights[1] > 0.001:
        print(
            "warning, in binomial distribution approximation is %2.3f, consider\
        including more lineages. If more lineages don't resolve the situation,\
        consider using the exact admixture model"
            % weights[1]
        )
    # Following could be optimized by making it a dot product
    new_sfs = 0
    for i in range(len(weights[0])):
        new_sfs += list_sfs[i] * weights[0][i]

    # Set masking in corners based on mask_lost and mask_fixed
    if mask_lost is False:
        new_sfs.mask[tuple([0 for d in new_sfs.shape])] = False
    else:
        new_sfs.mask[tuple([0 for d in new_sfs.shape])] = True
    if mask_fixed is False:
        new_sfs.mask[tuple([-1 for d in new_sfs.shape])] = False
    else:
        new_sfs.mask[tuple([-1 for d in new_sfs.shape])] = True
    sfs.pop_ids = pop_ids

    return new_sfs<|MERGE_RESOLUTION|>--- conflicted
+++ resolved
@@ -206,17 +206,12 @@
 
     n3new : sample size for resulting pop 3
 
-<<<<<<< HEAD
-    n4 : sample size for resulting pop 4
-
-=======
     n4 : sample size for resulting pop 4 
 
     model_update : update model if set to True. Since we wrap this function to
         split other populations, we update the ModelPlot model outside of this
         function instead, and set it to False in that case.
    
->>>>>>> 07bca9e8
     Returns a new 4D spectrum
     """
     # Check if corners masked - if they are, keep split corners masked
@@ -275,15 +270,11 @@
     n4new : sample size for resulting pop 4
 
     n5 : sample size for resulting pop 5
-<<<<<<< HEAD
-
-=======
     
     model_update : update model if set to True. Since we wrap this function to
         split other populations, we update the ModelPlot model outside of this
         function instead, and set it to False in that case.
    
->>>>>>> 07bca9e8
     Returns a new 5D spectrum
     """
     # Check if corners masked - if they are, keep split corners masked
