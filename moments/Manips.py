import numpy as np
import scipy.misc as misc

import ModelPlot
import Spectrum_mod
from scipy.optimize import _nnls
import scipy # don't import scipy as sp if you are going to call your spectrum "sp"
from scipy import stats
from numpy import asarray_chkfinite, zeros, double
import copy
from scipy.special import gammaln
import copy

"""
Usefull functions for Spectra manipulations:
"""

# population splits

def _log_comb(n, k):
    return gammaln(n+1) - gammaln(n-k+1) - gammaln(k+1)

def split_1D_to_2D(sfs, n1, n2):
    """
    One-to-two population split for the spectrum,
    needs that n >= n1+n2.

    sfs : 1D spectrum
    
    n1 : sample size for resulting pop 1
    
    n2 : sample size for resulting pop 2
    
    Returns a new 2D spectrum
    """
    # Check if corners masked - if they are, keep split corners masked
    # If they are unmasked, keep split spectrum corners unmasked
<<<<<<< HEAD
    if sfs.mask[0] == True:
        mask_lost = True
    else:
        mask_lost = False
    if sfs.mask[-1] == True:
=======
    if sp.mask[0] == True:
        mask_lost = True
    else:
        mask_lost = False
    if sp.mask[-1] == True:
>>>>>>> 974798be
        mask_fixed = True
    else:
        mask_fixed = False
    
    # Update ModelPlot if necessary
    model = ModelPlot._get_model()
    if model is not None:
        model.split(0, (0,1))
    
<<<<<<< HEAD
    data_1D = copy.copy(sfs) # copy to preserve masking of sp
=======
    data_1D = copy.copy(sp) # copy to preserve masking of sp
>>>>>>> 974798be
    assert(len(data_1D.shape) == 1)
    assert(len(data_1D) >= n1 + n2 + 1)
    # if the sample size before split is too large, we project
    if len(data_1D) > n1 + n2 + 1:
        data_1D = data_1D.project([n1 + n2 + 1])
    data_1D.unmask_all()
    
    # then we compute the joint fs resulting from the split
    data_2D = np.zeros((n1 + 1, n2 + 1))
    for i in range(n1 + 1):
        for j in range(n2 + 1):
            log_entry = _log_comb(n1, i) + _log_comb(n2, j) - _log_comb(n1 + n2, i + j)
            data_2D[i, j] = data_1D[i+j] * np.exp(log_entry)
<<<<<<< HEAD
=======
            #data_2D[i, j] = sp[i + j] * misc.comb(n1, i) * misc.comb(n2, j)  \
            #                / misc.comb(n1 + n2, i + j)
>>>>>>> 974798be

    data_2D = Spectrum_mod.Spectrum(data_2D, mask_corners=False)
    if mask_lost == True:
        data_2D.mask[0,0] = True
    if mask_fixed == True:
        data_2D.mask[-1,-1] = True
    return data_2D

def split_2D_to_3D_2(sfs, n2new, n3):
    """
    Two-to-three population split for the spectrum, 
    needs that n2 >= n2new+n3.

    sfs : 2D spectrum

    n2new : sample size for resulting pop 2

    n3 : sample size for resulting pop 3

    Returns a new 3D spectrum
    """
    # Check if corners masked - if they are, keep split corners masked
    # If they are unmasked, keep split spectrum corners unmasked
<<<<<<< HEAD
    if sfs.mask[0,0] == True:
        mask_lost = True
    else:
        mask_lost = False
    if sfs.mask[-1,-1] == True:
=======
    if sp.mask[0,0] == True:
        mask_lost = True
    else:
        mask_lost = False
    if sp.mask[-1,-1] == True:
>>>>>>> 974798be
        mask_fixed = True
    else:
        mask_fixed = False

    # Update ModelPlot if necessary
    model = ModelPlot._get_model()
    if model is not None:
        model.split(1, (1,2))
    
<<<<<<< HEAD
    data_2D = copy.copy(sfs)
=======
    data_2D = copy.copy(sp)
>>>>>>> 974798be
    assert(len(data_2D.shape) == 2)
    n1 = data_2D.shape[0] - 1
    n2 = data_2D.shape[1] - 1
    assert(n2 >= n2new + n3)
    # if the sample size before split is too large, we project
    if n2 > n2new + n3:
        data_2D = data_2D.project([n1, n2new + n3 + 1])
    data_2D.unmask_all()
    
    # then we compute the join fs resulting from the split
    data_3D = np.zeros((n1 + 1, n2new + 1, n3 + 1))
    for i in range(n2new + 1):
        for j in range(n3 + 1):
            log_entry_weight = _log_comb(n2new, i) + _log_comb(n3, j) - _log_comb(n2new + n3, i + j)
            data_3D[:, i, j] = data_2D[:, i + j] * np.exp(log_entry_weight)
<<<<<<< HEAD
=======
            #data_3D[:, i, j] = sp[:, i + j] * misc.comb(n2new, i) * misc.comb(n3, j)  \
            #                   / misc.comb(n2new + n3, i + j)
>>>>>>> 974798be

    data_3D = Spectrum_mod.Spectrum(data_3D, mask_corners=False)
    if mask_lost == True:
        data_3D.mask[0,0,0] = True
    if mask_fixed == True:
        data_3D.mask[-1,-1,-1] = True
    return data_3D

def split_2D_to_3D_1(sfs, n1new, n3):
    """
    Two-to-three population split for the spectrum, 
    needs that n2 >= n2new+n3.

    sfs : 2D spectrum
    
    n1new : sample size for resulting pop 1

    n3 : sample size for resulting pop 3
    
    Returns a new 3D spectrum
    """
    # Check if corners masked - if they are, keep split corners masked
    # If they are unmasked, keep split spectrum corners unmasked
<<<<<<< HEAD
    if sfs.mask[0,0] == True:
        mask_lost = True
    else:
        mask_lost = False
    if sfs.mask[-1,-1] == True:
        mask_fixed = True
    else:
=======
    if sp.mask[0,0] == True:
        mask_lost = True
    else:
        mask_lost = False
    if sp.mask[-1,-1] == True:
        mask_fixed = True
    else:
>>>>>>> 974798be
        mask_fixed = False

    # Update ModelPlot if necessary
    model = ModelPlot._get_model()
    if model is not None:
        model.split(0, (0,2))
  
<<<<<<< HEAD
    data_2D = copy.copy(sfs)
=======
    data_2D = copy.copy(sp)
>>>>>>> 974798be
    assert(len(data_2D.shape) == 2)
    n1 = data_2D.shape[0] - 1
    n2 = data_2D.shape[1] - 1
    assert(n1 >= n1new + n3)
    # if the sample size before split is too large, we project
    if n1 > n1new + n3:
        data_2D = data_2D.project([n1new + n3 + 1, n2])
    data_2D.unmask_all()
    
    # then we compute the join fs resulting from the split
    data_3D = np.zeros((n1new + 1, n2 + 1, n3 + 1))
    for i in range(n1new + 1):
        for j in range(n3 + 1):
            log_entry_weight = _log_comb(n1new, i) + _log_comb(n3, j) - _log_comb(n1new + n3, i + j)
            data_3D[i, :, j] = data_2D[i + j, :] * np.exp(log_entry_weight)
<<<<<<< HEAD
=======
            #data_3D[i, :, j] = sp[i + j, :] * misc.comb(n1new, i) * misc.comb(n3, j)  \
            #                   / misc.comb(n1new + n3, i + j)
>>>>>>> 974798be

    data_3D = Spectrum_mod.Spectrum(data_3D, mask_corners=False)
    if mask_lost == True:
        data_3D.mask[0,0,0] = True
    if mask_fixed == True:
        data_3D.mask[-1,-1,-1] = True
    return data_3D

<<<<<<< HEAD
def split_3D_to_4D_3(sfs, n3new, n4):
=======
def split_3D_to_4D_3(sp, n3new, n4):
>>>>>>> 974798be
    """
    Three-to-four population split for the spectrum,
    needs that n3 >= n3new+n4.

    sfs : 3D spectrum

    n3new : sample size for resulting pop 3

    n4 : sample size for resulting pop 4 
   
    Returns a new 4D spectrum
    """ 
    # Check if corners masked - if they are, keep split corners masked
    # If they are unmasked, keep split spectrum corners unmasked
<<<<<<< HEAD
    if sfs.mask[0,0,0] == True:
        mask_lost = True
    else:
        mask_lost = False
    if sfs.mask[-1,-1,-1] == True:
        mask_fixed = True
    else:
=======
    if sp.mask[0,0,0] == True:
        mask_lost = True
    else:
        mask_lost = False
    if sp.mask[-1,-1,-1] == True:
        mask_fixed = True
    else:
>>>>>>> 974798be
        mask_fixed = False

    # Update ModelPlot if necessary
    model = ModelPlot._get_model()
    if model is not None:
        model.split(2, (2,3))
    
<<<<<<< HEAD
    data_3D = copy.copy(sfs)
=======
    data_3D = copy.copy(sp)
>>>>>>> 974798be
    assert(len(data_3D.shape) == 3)
    n1 = data_3D.shape[0] - 1
    n2 = data_3D.shape[1] - 1
    n3 = data_3D.shape[2] - 1
    assert(n3 >= n3new + n4)
    # if the sample size before split is too large, we project
    if n3 > n3new + n4:
        data_3D = data_3D.project([n1, n2, n3new + n4 + 1])
    data_3D.unmask_all()
    
    # then we compute the join fs resulting from the split
    data_4D = np.zeros((n1 + 1, n2 + 1, n3new + 1, n4 + 1))
    for i in range(n3new + 1):
        for j in range(n4 + 1):
            log_entry_weight = _log_comb(n3new, i) + _log_comb(n4, j) - _log_comb(n3new + n4, i + j)
            data_4D[:, :, i, j] = data_3D[:, :, i + j] * np.exp(log_entry_weight)
<<<<<<< HEAD
=======
            #data_4D[:, :, i, j] = sp[:, :, i + j] * misc.comb(n3new, i) * misc.comb(n4, j)  \
            #                      / misc.comb(n3new + n4, i + j)
>>>>>>> 974798be

    data_4D = Spectrum_mod.Spectrum(data_4D, mask_corners=False)
    if mask_lost == True:
        data_4D.mask[0,0,0,0] = True
    if mask_fixed == True:
        data_4D.mask[-1,-1,-1,-1] = True
    return data_4D

def split_4D_to_5D_4(sfs, n4new, n5):
    """
    Four-to-five population split for the spectrum,
    n4 >= n4new+n5.

    sfs : 4D spectrum
    
    n4new : sample size for resulting pop 4

    n5 : sample size for resulting pop 5
    
    Returns a new 5D spectrum
    """
    # Check if corners masked - if they are, keep split corners masked
    # If they are unmasked, keep split spectrum corners unmasked
<<<<<<< HEAD
    if sfs.mask[0,0,0,0] == True:
        mask_lost = True
    else:
        mask_lost = False
    if sfs.mask[-1,-1,-1,-1] == True:
        mask_fixed = True
    else:
=======
    if sp.mask[0,0,0,0] == True:
        mask_lost = True
    else:
        mask_lost = False
    if sp.mask[-1,-1,-1,-1] == True:
        mask_fixed = True
    else:
>>>>>>> 974798be
        mask_fixed = False

    # Update ModelPlot if necessary
    model = ModelPlot._get_model()
    if model is not None:
        model.split(3, (3,4))
    
<<<<<<< HEAD
    data_4D = copy.copy(sfs)
=======
    data_4D = copy.copy(sp)
>>>>>>> 974798be
    assert(len(data_4D.shape) == 4)
    n1 = data_4D.shape[0] - 1
    n2 = data_4D.shape[1] - 1
    n3 = data_4D.shape[2] - 1
    n4 = data_4D.shape[3] - 1
    assert(n4 >= n4new + n5)
    # if the sample size before split is too large, we project
    if n4 > n4new + n5:
        data_4D = data_4D.project([n1, n2, n3, n4new + n5 + 1])
    data_4D.unmask_all()
    
    # then we compute the join fs resulting from the split
    data_5D = np.zeros((n1 + 1, n2 + 1, n3 + 1, n4new + 1, n5 + 1))
    for i in range(n4new + 1):
        for j in range(n5 + 1):
            log_entry_weight = _log_comb(n4new, i) + _log_comb(n5, j) - _log_comb(n4new + n5, i + j)
            data_5D[:, :, :, i, j] = data_4D[:, :, :, i + j] * np.exp(log_entry_weight)
<<<<<<< HEAD
=======
            #data_5D[:, :, :, i, j] = sp[:, :, :, i + j] * misc.comb(n4new, i)  \
            #                         * misc.comb(n5, j) / misc.comb(n4new + n5, i + j)
>>>>>>> 974798be

    data_5D = Spectrum_mod.Spectrum(data_5D, mask_corners=False)
    if mask_lost == True:
        data_5D.mask[0,0,0,0,0] = True
    if mask_fixed == True:
        data_5D.mask[-1,-1,-1,-1,-1] = True
    return data_5D

def split_4D_to_5D_3(sfs, n3new, n4):
    """
    Four-to-five population split for the spectrum,
    n3 >= n3new+n4.

    sfs : 4D spectrum
    
    n3new : sample size for resulting pop 3

    n4 : sample size for resulting pop 4
    
    Returns a new 5D spectrum
    """
    # Check if corners masked - if they are, keep split corners masked
    # If they are unmasked, keep split spectrum corners unmasked
<<<<<<< HEAD
    if sfs.mask[0,0,0,0] == True:
        mask_lost = True
    else:
        mask_lost = False
    if sfs.mask[-1,-1,-1,-1] == True:
=======
    if sp.mask[0,0,0,0] == True:
        mask_lost = True
    else:
        mask_lost = False
    if sp.mask[-1,-1,-1,-1] == True:
>>>>>>> 974798be
        mask_fixed = True
    else:
        mask_fixed = False

    # Update ModelPlot if necessary
    model = ModelPlot._get_model()
    if model is not None:
        model.split(2, (2,3))
    
<<<<<<< HEAD
    data_4D = copy.copy(sfs)
=======
    data_4D = copy.copy(sp)
>>>>>>> 974798be
    assert(len(data_4D.shape) == 4)
    n1 = data_4D.shape[0] - 1
    n2 = data_4D.shape[1] - 1
    n3 = data_4D.shape[2] - 1
    n5 = data_4D.shape[3] - 1
    assert(n3 >= n3new + n4)
    # if the sample size before split is too large, we project
    if n3 > n3new + n4:
        data_4D = data_4D.project([n1, n2, n3new + n4 + 1, n5])
    data_4D.unmask_all()
    
    # then we compute the join fs resulting from the split
    data_5D = np.zeros((n1 + 1, n2 + 1, n3new + 1, n4 + 1, n5 + 1))
    for i in range(n3new + 1):
        for j in range(n4 + 1):
            log_entry_weight = _log_comb(n3new, i) + _log_comb(n4, j) - _log_comb(n3new + n4, i + j)
            data_5D[:, :, i, j, :] = data_4D[:, :, i + j, :] * np.exp(log_entry_weight)
<<<<<<< HEAD
=======
            #data_5D[:, :, i, j, :] = sp[:, :, i + j, :] * misc.comb(n3new, i)  \
            #                         * misc.comb(n4, j) / misc.comb(n3new + n4, i + j)
>>>>>>> 974798be

    data_5D = Spectrum_mod.Spectrum(data_5D, mask_corners=False)
    if mask_lost == True:
        data_5D.mask[0,0,0,0,0] = True
    if mask_fixed == True:
        data_5D.mask[-1,-1,-1,-1,-1] = True
    return data_5D


# merge two populations into one population
def merge_2D_to_1D(sfs):
    """
    Two-to-one populations fusion
    
    sfs : 2D spectrum
    
    Returns a new 1D spectrum
    """
    # Check if corners masked - if they are, keep split corners masked
    # If they are unmasked, keep split spectrum corners unmasked
<<<<<<< HEAD
    if sfs.mask[0,0] == True:
        mask_lost = True
    else:
        mask_lost = False
    if sfs.mask[-1,-1] == True:
=======
    if sp.mask[0,0] == True:
        mask_lost = True
    else:
        mask_lost = False
    if sp.mask[-1,-1] == True:
>>>>>>> 974798be
        mask_fixed = True
    else:
        mask_fixed = False
    
<<<<<<< HEAD
    data_2D = copy.copy(sfs)
=======
    # Update ModelPlot if necessary
    model = ModelPlot._get_model()
    if model is not None:
        model.merge((0,1),0)
    
    data_2D = copy.copy(sp)
>>>>>>> 974798be
    assert(len(data_2D.shape) == 2)
    data_2D.unmask_all()
    dim1, dim2 = data_2D.shape
    data = np.zeros(dim1 + dim2 - 1)
    for k in range(dim1):
        for l in range(dim2):
            data[k + l] += data_2D[k, l]

    data = Spectrum_mod.Spectrum(data, mask_corners=False)
    if mask_lost == True:
        data.mask[0] = True
    if mask_fixed == True:
        data.mask[-1] = True
    return data

#  Methods for admixture

def __drop_last_slice__(sfs, dimension):
    #drop last slice along dimension in sfs
    
    ns = sfs.shape
    dim = len(ns)
    if dimension<0:
        dimension = dim + dimension
    slicing = (slice(None),) * dimension  + (slice(None,-1),) + (slice(None),) * (dim-1-dimension)
    return slicing
    
def __drop_first_slice__(sfs, dimension):
    #drop first slice along dimension in sfs
    ns = sfs.shape
    dim = len(ns)
    if dimension<0:
        dimension = dim + dimension
    slicing = (slice(None),) * dimension  + (slice(1,None),) + (slice(None),) * (dim-1-dimension)
    return slicing

def __migrate_1__(sfs, source_population_index, target_population_index):
    """Takes SFS , pick one individual from population source_population_index and migrate it to 
    population target_population_index. If sfs has dimension (m,n), the new sfs will have dimension 
    (m-1,n+1)"""

    ns = sfs.shape
    new_ns = list(ns)
    M = ns[source_population_index]-1
    N = ns[target_population_index]-1
    
    new_ns[source_population_index] -= 1
    new_ns[target_population_index] += 1
    new_sfs = Spectrum_mod.Spectrum(np.zeros(new_ns))
    
    # We first suppose that we pick a reference allele. 
    
    # since we picked a reference allele, there can be no contribution from the
    # sfs[:,:,ns[source_population_index],:,:], which would have all alts
        
    new_sfs[__drop_last_slice__(new_sfs,target_population_index)]\
                = (sfs[__drop_last_slice__(sfs,source_population_index)].swapaxes(source_population_index,-1)\
                    * (1 - np.arange(M)*1./M)).swapaxes(source_population_index,-1)
                    
    
    new_sfs[__drop_first_slice__(new_sfs,target_population_index)]\
                += (sfs[__drop_first_slice__(sfs,source_population_index)].swapaxes(source_population_index,-1)\
                    * (np.arange(1,M+1)*1./M)).swapaxes(source_population_index,-1)                 

    return new_sfs


def __nnls_mod__(A, b):
    """
    SG: I modified the scipy.optimize.nnls function to return the best-found parameters 
    even if the nnls algorithm has not converged, and issue a warning rather than crash.  
    The instructions below are from the original function
    
    
    Solve ``argmin_x || Ax - b ||_2`` for ``x>=0``. This is a wrapper
    for a FORTAN non-negative least squares solver.

    Parameters
    ----------
    A : ndarray
        Matrix ``A`` as shown above.
    b : ndarray
        Right-hand side vector.

    Returns
    -------
    x : ndarray
        Solution vector.
    rnorm : float
        The residual, ``|| Ax-b ||_2``.

    Notes
    -----
    The FORTRAN code was published in the book below. The algorithm
    is an active set method. It solves the KKT (Karush-Kuhn-Tucker)
    conditions for the non-negative least squares problem.

    References
    ----------
    Lawson C., Hanson R.J., (1987) Solving Least Squares Problems, SIAM

    """

    A, b = map(asarray_chkfinite, (A, b))

    if len(A.shape) != 2:
        raise ValueError("expected matrix")
    if len(b.shape) != 1:
        raise ValueError("expected vector")

    m, n = A.shape

    if m != b.shape[0]:
        raise ValueError("incompatible dimensions")

    w = zeros((n,), dtype=double)
    zz = zeros((m,), dtype=double)
    index = zeros((n,), dtype=int)

    x, rnorm, mode = _nnls.nnls(A, m, n, b, w, zz, index)
    if mode != 1:
        print("Warning: too many iterations in nnls") #SG my modification

    return x, rnorm

def __Gamma__(n_draws,n_lineages):
    """ The gamma matrix element i,j gives the probability that a sequential sample of i 
    lineages with replacement gives j distinct lineages
    """
    # the first row is the probability that a sample of 0 lineages gives j distinct 
    # lineages: it is always 0 distinct lineages
    current = np.zeros(n_lineages+1)
    current[0] = 1
    # then we compute the other rows through dynamic programming, adding one other sample
    # at a time: if we have a sample of size n, there are two possibilities for sample of 
    # size n+1: either we draw an existing allele, or we draw a new allele. 
    
    # then we compute the other rows through dynamic programming, adding one other sample
    # at a time: if had drawn n replacements, there are two possibilities for the n+1th
    # replacement: either we draw an existing allele, or we draw a new allele. 
    
    list_arrays = [current]
    transition_matrix = np.diag([i*1./n_lineages for i in range(n_lineages+1)])\
                        + np.diag([1-i*1./n_lineages for i in range(n_lineages)], k=-1)
    
    for i in range(n_draws):
        list_arrays.append(np.dot(transition_matrix,list_arrays[-1]))
    return np.array(list_arrays)

# Admixture of population 1 and 2 into a new population [-1], using the exact dp approach 

def admix_into_new(sfs, dimension1, dimension2, n_lineages, m1, new_dimension=None):
    """
    creates n_lineages in a new dimension to the SFS by drawing each from
    populations indexed by dimension1 (with probability m1) and dimension2 
    (with probability 1-m1).  
    
    The resulting frequency spectrum has shape
    (sfs.shape[dimension1] - n_lineages) lineages in dimension 1
    (sfs.shape[dimension2] - n_lineages) lineages in dimension 2
    (n_lineages + 1 ) in new dimension
    
    dimension1: integer index of population 1
    dimension2: integer index of population 2
    m1 proportion of lineages drawn from pop 1
    creates a last dimension in which to insert the new population
    
    by default, the new population is assigned the last dimension
    we may wish to place the new population between the two admixed groups, and can 
    specify the new dimension to place the admixed population
    note that this doesn't matter for integration, but to more naturally plot the
    model using ModelPlot
    """
    dimensions = sfs.shape
    new_dimensions = list(dimensions)+[1] 
    M = dimensions[dimension1]-1
    N = dimensions[dimension2]-1
    new_sfs = sfs.reshape(new_dimensions)
    
    assert n_lineages <= min(M,N), "not enough lineages to produce %d, M=%d,N=%d"\
                                                                     % (n_lineages, M, N)
    project_dimensions = [n-1 for n in new_dimensions] # projection use number of lineages
    
    # Update ModelPlot if necessary
    model = ModelPlot._get_model()
    if model is not None:
        if new_dimension == None:
            model.admix_new((dimension1,dimension2), len(new_dimensions)-1, m1)
        else:
            model.admix_new((dimension1,dimension2), new_dimension, m1)
    
    for _i in range(n_lineages):
        project_dimensions[-1] += 1
        project_dimensions[dimension1] -= 1
        project_dimensions[dimension2] -= 1
        #print "pd", project_dimensions
        #print (m1 * migrate_1(new_sfs, dimension1,-1)).shape
        #print ((1-m1) * migrate_1(new_sfs, dimension2,-1)).shape
        new_sfs = Spectrum_mod.Spectrum.project(m1 * __migrate_1__(new_sfs, dimension1,-1), 
                                            project_dimensions)\
                +Spectrum_mod.Spectrum.project((1-m1) * __migrate_1__(new_sfs, dimension2,-1),
                                         project_dimensions)
    new_sfs = np.squeeze(new_sfs) # Remove empty dimensions
    
    if new_dimension is not None:
        # we need to place the new (last) dimension at given dimension, swapping population indices
        new_sfs = np.moveaxis(new_sfs, -1, new_dimension)
    
    return new_sfs


# Approximate admixture model

def admix_inplace(sfs, source_population_index, target_population_index, keep_1, m1):
    """admixes from source_population to target_population in place, sending migrants one by one, 
    and normalizing so that in the end we have approximately the correct distribution of 
    replaced lineages. 
    
    source_population_index: integer index of source population
    target_population_index: integer index of target population
    m1 proportion of offspring in target population drawn from parents in source population
        Note that the number of tracked lineages in the sample that have migrated is a 
        random variable!
    keep_1: number of lineages from the source population that we want to keep tracking 
        after admixture.
    """
    dimensions = sfs.shape
    M = dimensions[source_population_index] - 1 # number of haploid samples is size of sfs - 1
    N = dimensions[target_population_index] - 1
    
    target_M = keep_1
    target_N = N
    
    target_dimensions = list(np.array(dimensions[:])-1)
    target_dimensions[source_population_index] = target_M
    target_dimensions[target_population_index] = target_N
    
    assert keep_1 <= M, "Cannot keep more lineages than we started with, keep_1=%d,\
    M=%d" % (n_lineages, keep_1, M)
   
    # Update ModelPlot if necessary
    model = ModelPlot._get_model()
    if model is not None:
        if new_dimension == None:
            model.admix_inpace(source_population_index, target_population_index, m1)
        else:
            model.admix_inpace(source_population_index, target_population_index, m1)

    ############################
    # We first compute the sequence of SFSs we would obtain by migrating individuals
    # sequentially. This will give us a range of distributions, which we will use to 
    # compute the correct distribution below.
    
    
    max_replacements = M - keep_1 
    
    current_sfs = sfs[:]   

    
    list_sfs = [sfs.project(target_dimensions)]  # Remember the SFSs we computed
    list_replacements = [0]  # The number of replacements in the corresponding sfs
    
    
    for num_replacements in range(1,max_replacements+1):
        # The shape of the sfs is (n1+1, n2+1,...). We want to extract 
        # sample sizes (n1,n2,...)
        project_dimensions = [shape_elem-1 for shape_elem in current_sfs.shape] 
        
        project_dimensions[target_population_index] -= 1 #  since there is a migrant, 
                                            # only n2-1 lineages from 2 survive
        
        # first remove one sample from population 2, then migrate one from pop 1 to pop 2
        current_sfs = __migrate_1__(Spectrum_mod.Spectrum.project(current_sfs, project_dimensions),
                                    source_population_index, target_population_index)
        keeper_function = True #  Eventually we may want to only keep a subset -- 
                               #  but don't want to optimize too early. 
        if keeper_function:
            list_sfs.append(current_sfs.project(target_dimensions))
            list_replacements.append(num_replacements)
    
    ##################
    # Now that we have computed the list of SFSs with sequential migrations, we want to
    # use them to compute the correct frequency spectrum


    gamma = __Gamma__(max_replacements, N) # the conversion matrix giving us the num of 
                                       # replacements after 0,1,...,max_replacements 
                                       # replacements    
    target = np.array([stats.binom(N,m1).pmf(i) for i in range(N+1)]) # binomial is 
                            # the standard, but we could use any distribution! 

    weights = __nnls_mod__(gamma.transpose(), target) # find a positive definite set of 
                                                  # parameters that imitates the target  
    if weights[1] > 0.001:
        print "warning, in binomial distribution approximation is %2.3f, consider\
        including more lineages. If more lineages don't resolve the situation,\
        consider using the exact admixture model" % weights[1]    
    # Following could be optimized by making it a dot product  
    new_sfs=0
    for i in range(len(weights[0])):
        new_sfs+=list_sfs[i]*weights[0][i]
    
    return new_sfs
<|MERGE_RESOLUTION|>--- conflicted
+++ resolved
@@ -4,12 +4,11 @@
 import ModelPlot
 import Spectrum_mod
 from scipy.optimize import _nnls
-import scipy # don't import scipy as sp if you are going to call your spectrum "sp"
+import scipy as sp
 from scipy import stats
 from numpy import asarray_chkfinite, zeros, double
 import copy
 from scipy.special import gammaln
-import copy
 
 """
 Usefull functions for Spectra manipulations:
@@ -35,19 +34,11 @@
     """
     # Check if corners masked - if they are, keep split corners masked
     # If they are unmasked, keep split spectrum corners unmasked
-<<<<<<< HEAD
     if sfs.mask[0] == True:
         mask_lost = True
     else:
         mask_lost = False
     if sfs.mask[-1] == True:
-=======
-    if sp.mask[0] == True:
-        mask_lost = True
-    else:
-        mask_lost = False
-    if sp.mask[-1] == True:
->>>>>>> 974798be
         mask_fixed = True
     else:
         mask_fixed = False
@@ -57,11 +48,7 @@
     if model is not None:
         model.split(0, (0,1))
     
-<<<<<<< HEAD
     data_1D = copy.copy(sfs) # copy to preserve masking of sp
-=======
-    data_1D = copy.copy(sp) # copy to preserve masking of sp
->>>>>>> 974798be
     assert(len(data_1D.shape) == 1)
     assert(len(data_1D) >= n1 + n2 + 1)
     # if the sample size before split is too large, we project
@@ -75,11 +62,6 @@
         for j in range(n2 + 1):
             log_entry = _log_comb(n1, i) + _log_comb(n2, j) - _log_comb(n1 + n2, i + j)
             data_2D[i, j] = data_1D[i+j] * np.exp(log_entry)
-<<<<<<< HEAD
-=======
-            #data_2D[i, j] = sp[i + j] * misc.comb(n1, i) * misc.comb(n2, j)  \
-            #                / misc.comb(n1 + n2, i + j)
->>>>>>> 974798be
 
     data_2D = Spectrum_mod.Spectrum(data_2D, mask_corners=False)
     if mask_lost == True:
@@ -103,19 +85,11 @@
     """
     # Check if corners masked - if they are, keep split corners masked
     # If they are unmasked, keep split spectrum corners unmasked
-<<<<<<< HEAD
     if sfs.mask[0,0] == True:
         mask_lost = True
     else:
         mask_lost = False
     if sfs.mask[-1,-1] == True:
-=======
-    if sp.mask[0,0] == True:
-        mask_lost = True
-    else:
-        mask_lost = False
-    if sp.mask[-1,-1] == True:
->>>>>>> 974798be
         mask_fixed = True
     else:
         mask_fixed = False
@@ -125,11 +99,7 @@
     if model is not None:
         model.split(1, (1,2))
     
-<<<<<<< HEAD
     data_2D = copy.copy(sfs)
-=======
-    data_2D = copy.copy(sp)
->>>>>>> 974798be
     assert(len(data_2D.shape) == 2)
     n1 = data_2D.shape[0] - 1
     n2 = data_2D.shape[1] - 1
@@ -145,11 +115,6 @@
         for j in range(n3 + 1):
             log_entry_weight = _log_comb(n2new, i) + _log_comb(n3, j) - _log_comb(n2new + n3, i + j)
             data_3D[:, i, j] = data_2D[:, i + j] * np.exp(log_entry_weight)
-<<<<<<< HEAD
-=======
-            #data_3D[:, i, j] = sp[:, i + j] * misc.comb(n2new, i) * misc.comb(n3, j)  \
-            #                   / misc.comb(n2new + n3, i + j)
->>>>>>> 974798be
 
     data_3D = Spectrum_mod.Spectrum(data_3D, mask_corners=False)
     if mask_lost == True:
@@ -173,7 +138,6 @@
     """
     # Check if corners masked - if they are, keep split corners masked
     # If they are unmasked, keep split spectrum corners unmasked
-<<<<<<< HEAD
     if sfs.mask[0,0] == True:
         mask_lost = True
     else:
@@ -181,15 +145,6 @@
     if sfs.mask[-1,-1] == True:
         mask_fixed = True
     else:
-=======
-    if sp.mask[0,0] == True:
-        mask_lost = True
-    else:
-        mask_lost = False
-    if sp.mask[-1,-1] == True:
-        mask_fixed = True
-    else:
->>>>>>> 974798be
         mask_fixed = False
 
     # Update ModelPlot if necessary
@@ -197,11 +152,7 @@
     if model is not None:
         model.split(0, (0,2))
   
-<<<<<<< HEAD
     data_2D = copy.copy(sfs)
-=======
-    data_2D = copy.copy(sp)
->>>>>>> 974798be
     assert(len(data_2D.shape) == 2)
     n1 = data_2D.shape[0] - 1
     n2 = data_2D.shape[1] - 1
@@ -217,11 +168,6 @@
         for j in range(n3 + 1):
             log_entry_weight = _log_comb(n1new, i) + _log_comb(n3, j) - _log_comb(n1new + n3, i + j)
             data_3D[i, :, j] = data_2D[i + j, :] * np.exp(log_entry_weight)
-<<<<<<< HEAD
-=======
-            #data_3D[i, :, j] = sp[i + j, :] * misc.comb(n1new, i) * misc.comb(n3, j)  \
-            #                   / misc.comb(n1new + n3, i + j)
->>>>>>> 974798be
 
     data_3D = Spectrum_mod.Spectrum(data_3D, mask_corners=False)
     if mask_lost == True:
@@ -230,11 +176,7 @@
         data_3D.mask[-1,-1,-1] = True
     return data_3D
 
-<<<<<<< HEAD
 def split_3D_to_4D_3(sfs, n3new, n4):
-=======
-def split_3D_to_4D_3(sp, n3new, n4):
->>>>>>> 974798be
     """
     Three-to-four population split for the spectrum,
     needs that n3 >= n3new+n4.
@@ -249,7 +191,6 @@
     """ 
     # Check if corners masked - if they are, keep split corners masked
     # If they are unmasked, keep split spectrum corners unmasked
-<<<<<<< HEAD
     if sfs.mask[0,0,0] == True:
         mask_lost = True
     else:
@@ -257,15 +198,6 @@
     if sfs.mask[-1,-1,-1] == True:
         mask_fixed = True
     else:
-=======
-    if sp.mask[0,0,0] == True:
-        mask_lost = True
-    else:
-        mask_lost = False
-    if sp.mask[-1,-1,-1] == True:
-        mask_fixed = True
-    else:
->>>>>>> 974798be
         mask_fixed = False
 
     # Update ModelPlot if necessary
@@ -273,11 +205,7 @@
     if model is not None:
         model.split(2, (2,3))
     
-<<<<<<< HEAD
     data_3D = copy.copy(sfs)
-=======
-    data_3D = copy.copy(sp)
->>>>>>> 974798be
     assert(len(data_3D.shape) == 3)
     n1 = data_3D.shape[0] - 1
     n2 = data_3D.shape[1] - 1
@@ -294,11 +222,6 @@
         for j in range(n4 + 1):
             log_entry_weight = _log_comb(n3new, i) + _log_comb(n4, j) - _log_comb(n3new + n4, i + j)
             data_4D[:, :, i, j] = data_3D[:, :, i + j] * np.exp(log_entry_weight)
-<<<<<<< HEAD
-=======
-            #data_4D[:, :, i, j] = sp[:, :, i + j] * misc.comb(n3new, i) * misc.comb(n4, j)  \
-            #                      / misc.comb(n3new + n4, i + j)
->>>>>>> 974798be
 
     data_4D = Spectrum_mod.Spectrum(data_4D, mask_corners=False)
     if mask_lost == True:
@@ -322,7 +245,6 @@
     """
     # Check if corners masked - if they are, keep split corners masked
     # If they are unmasked, keep split spectrum corners unmasked
-<<<<<<< HEAD
     if sfs.mask[0,0,0,0] == True:
         mask_lost = True
     else:
@@ -330,15 +252,6 @@
     if sfs.mask[-1,-1,-1,-1] == True:
         mask_fixed = True
     else:
-=======
-    if sp.mask[0,0,0,0] == True:
-        mask_lost = True
-    else:
-        mask_lost = False
-    if sp.mask[-1,-1,-1,-1] == True:
-        mask_fixed = True
-    else:
->>>>>>> 974798be
         mask_fixed = False
 
     # Update ModelPlot if necessary
@@ -346,11 +259,7 @@
     if model is not None:
         model.split(3, (3,4))
     
-<<<<<<< HEAD
     data_4D = copy.copy(sfs)
-=======
-    data_4D = copy.copy(sp)
->>>>>>> 974798be
     assert(len(data_4D.shape) == 4)
     n1 = data_4D.shape[0] - 1
     n2 = data_4D.shape[1] - 1
@@ -368,11 +277,6 @@
         for j in range(n5 + 1):
             log_entry_weight = _log_comb(n4new, i) + _log_comb(n5, j) - _log_comb(n4new + n5, i + j)
             data_5D[:, :, :, i, j] = data_4D[:, :, :, i + j] * np.exp(log_entry_weight)
-<<<<<<< HEAD
-=======
-            #data_5D[:, :, :, i, j] = sp[:, :, :, i + j] * misc.comb(n4new, i)  \
-            #                         * misc.comb(n5, j) / misc.comb(n4new + n5, i + j)
->>>>>>> 974798be
 
     data_5D = Spectrum_mod.Spectrum(data_5D, mask_corners=False)
     if mask_lost == True:
@@ -396,19 +300,11 @@
     """
     # Check if corners masked - if they are, keep split corners masked
     # If they are unmasked, keep split spectrum corners unmasked
-<<<<<<< HEAD
     if sfs.mask[0,0,0,0] == True:
         mask_lost = True
     else:
         mask_lost = False
     if sfs.mask[-1,-1,-1,-1] == True:
-=======
-    if sp.mask[0,0,0,0] == True:
-        mask_lost = True
-    else:
-        mask_lost = False
-    if sp.mask[-1,-1,-1,-1] == True:
->>>>>>> 974798be
         mask_fixed = True
     else:
         mask_fixed = False
@@ -418,11 +314,7 @@
     if model is not None:
         model.split(2, (2,3))
     
-<<<<<<< HEAD
     data_4D = copy.copy(sfs)
-=======
-    data_4D = copy.copy(sp)
->>>>>>> 974798be
     assert(len(data_4D.shape) == 4)
     n1 = data_4D.shape[0] - 1
     n2 = data_4D.shape[1] - 1
@@ -440,11 +332,6 @@
         for j in range(n4 + 1):
             log_entry_weight = _log_comb(n3new, i) + _log_comb(n4, j) - _log_comb(n3new + n4, i + j)
             data_5D[:, :, i, j, :] = data_4D[:, :, i + j, :] * np.exp(log_entry_weight)
-<<<<<<< HEAD
-=======
-            #data_5D[:, :, i, j, :] = sp[:, :, i + j, :] * misc.comb(n3new, i)  \
-            #                         * misc.comb(n4, j) / misc.comb(n3new + n4, i + j)
->>>>>>> 974798be
 
     data_5D = Spectrum_mod.Spectrum(data_5D, mask_corners=False)
     if mask_lost == True:
@@ -465,33 +352,21 @@
     """
     # Check if corners masked - if they are, keep split corners masked
     # If they are unmasked, keep split spectrum corners unmasked
-<<<<<<< HEAD
     if sfs.mask[0,0] == True:
         mask_lost = True
     else:
         mask_lost = False
     if sfs.mask[-1,-1] == True:
-=======
-    if sp.mask[0,0] == True:
-        mask_lost = True
-    else:
-        mask_lost = False
-    if sp.mask[-1,-1] == True:
->>>>>>> 974798be
         mask_fixed = True
     else:
         mask_fixed = False
     
-<<<<<<< HEAD
-    data_2D = copy.copy(sfs)
-=======
     # Update ModelPlot if necessary
     model = ModelPlot._get_model()
     if model is not None:
         model.merge((0,1),0)
     
     data_2D = copy.copy(sp)
->>>>>>> 974798be
     assert(len(data_2D.shape) == 2)
     data_2D.unmask_all()
     dim1, dim2 = data_2D.shape
@@ -649,10 +524,10 @@
     populations indexed by dimension1 (with probability m1) and dimension2 
     (with probability 1-m1).  
     
-    The resulting frequency spectrum has shape
-    (sfs.shape[dimension1] - n_lineages) lineages in dimension 1
-    (sfs.shape[dimension2] - n_lineages) lineages in dimension 2
-    (n_lineages + 1 ) in new dimension
+    The resulting frequency spectrum has 
+    (dimension1 - n_lineages) lineages in dimension 1
+    (dimension2 - n_lineages) lineages in dimension 2
+    (n_lineages) lineages in new dimension
     
     dimension1: integer index of population 1
     dimension2: integer index of population 2
