--- conflicted
+++ resolved
@@ -8,12 +8,8 @@
 import os
 import numpy, numpy as np
 import moments.TwoLocus.Numerics
-<<<<<<< HEAD
-from moments.TwoLocus.Integration import integrate
+import moments.TwoLocus.Integration
 import scipy.special
-=======
-import moments.TwoLocus.Integration
->>>>>>> 5188f36d
 
 class TLSpectrum(numpy.ma.masked_array):
     """
@@ -480,15 +476,10 @@
             rho = 0.0
             print('Warning: rho was not specified. Simulating with rho = 0.')
         
-<<<<<<< HEAD
-        self.data[:] = integrate(self.data, nu, tf, rho=rho, dt=dt, theta=theta,
+        self.data[:] = moments.TwoLocus.Integration.integrate(self.data, nu, tf, rho=rho, dt=dt, theta=theta,
                                     gamma=gamma, h=h, sel_params=sel_params,
                                     finite_genome=finite_genome, u=u, v=v,
                                     alternate_fg=alternate_fg)
-=======
-        self.data[:] = moments.TwoLocus.Integration.integrate(self.data, nu, tf, rho=rho, dt=dt, theta=theta,
-                                    gamma=gamma, h=h, sel_params=sel_params)
->>>>>>> 5188f36d
         
         return self
 
