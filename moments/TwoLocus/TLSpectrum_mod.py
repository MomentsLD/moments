--- conflicted
+++ resolved
@@ -253,11 +253,7 @@
 
     def Dz(self, proj=True, nA=None, nB=None):
         """
-<<<<<<< HEAD
-        Return the expectation of :math:`\\pi_2 = p(1-p)q(1-q)` from the spectrum.
-=======
         Compute the expectation of :math:`Dz = D(1-2p)(1-2q)` from the spectrum.
->>>>>>> ebf499ec
 
         :param proj: If True, use the unbiased estimator from downsampling. If False,
             use naive maximum likelihood estimates for frequency.
