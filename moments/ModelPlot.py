--- conflicted
+++ resolved
@@ -130,16 +130,10 @@
     # Set up the plot with a title and axis labels
     fig_kwargs = {'figsize': (9.6,5.4), 'dpi':200, 'facecolor':fig_bg_color,
                   'edgecolor': fig_bg_color}
-<<<<<<< HEAD
     if ax == None:
         fig = plt.figure(**fig_kwargs)
         ax = fig.add_subplot(111)
-    ax.set_axis_bgcolor(plot_bg_color)
-=======
-    fig = plt.figure(**fig_kwargs)
-    ax = fig.add_subplot(111)
     ax.set_facecolor(plot_bg_color)
->>>>>>> 83ea4c2d
     ax.set_title(fig_title, color=text_color,fontsize=24)
     xlabel = "Time Ago" if reverse_timeline else "Time"
     if nref:
