import numpy as np
import scipy as sp
from scipy.sparse import linalg

import Spectrum_mod
import Numerics
import Jackknife as jk
import LinearSystem_1D as ls1
import LinearSystem_2D as ls2
import Tridiag_solve as ts
from Integration import compute_dt


#------------------------------------------------------------------------------
# Functions for the computation of the Phi-moments for multidimensional models
# without migrations:
# we integrate the ode system on the Phi_n(i) to compute their evolution
# we write it (and solve it) as an approximated linear system:
#       Phi_n' = Bn(N) + (1/(4N)Dn + S1n + S2n)Phi_n
# where :
#       N is the total population size
#       Bn(N) is the mutation source term
#       1/(4N)Dn is the drift effect matrix
#       S1n is the selection matrix for h = 0.5
#       S2n is the effect of h != 0.5
#------------------------------------------------------------------------------

#-----------------------------------
# functions to compute the matrices-
#-----------------------------------

# Mutations
def _calcB(dims, u):
    B = np.zeros(dims)
    for k in range(len(dims)):
        ind = np.zeros(len(dims), dtype='int')
        ind[k] = int(1)
        tp = tuple(ind)
        B[tp] = dims[k] - 1
    return u * B

import Reversible
# Finite genome mutation model
def _calcB_FB(dims, u, v):
    """
    dims : List containing the pop sizes
    
    u: scalar forward mutation rate
    
    v: scalar backward mutation rate
    
    Returns mutation matrix for finite genome model
    """
    if len(dims) == 1:
        return ls1.calcB_FB(dims[0], u, v)
    elif len(dims) == 2: # return list of mutation matrices
        return [ls2.calcB_FB1(dims, u, v), ls2.calcB_FB2(dims, u, v)]
    elif len(dims) == 3:
        return Reversible.calc_FB_3pop(dims, u, v)
    elif len(dims) == 4:
        return Reversible.calc_FB_4pop(dims, u, v)
    elif len(dims) == 5:
        return Reversible.calc_FB_5pop(dims, u, v)
        

#----------------------------------
# updates for the time integration-
#----------------------------------
# we solve a system like PX = QY
# step 1 functions correspond to the QY computation
# and step 2 to the resolution of PX = Y'

# 2D
# step 1
def _ud1_2pop_1(sfs, Q):
    sfs = Q[0].dot(sfs)
    return sfs

def _ud1_2pop_2(sfs, Q):
    sfs = Q[1].dot(sfs.transpose()).transpose()
    return sfs

# step 2
def _ud2_2pop_1(sfs, slv):
    for i in range(int(sfs.shape[1])):
        sfs[:, i] = slv[0](sfs[:, i])
    return sfs

def _ud2_2pop_2(sfs, slv):
    for i in range(int(sfs.shape[0])):
        sfs[i, :] = slv[1](sfs[i, :])
    return sfs

# for 3D, 4D and 5D cases, each couple of directions are coded separately to simplify the permutations...
#------------------------------
# 3D
# step 1

def _ud1_3pop_1(sfs, Q):
    dims = sfs.shape
    dim2 = np.prod(dims[1::])
    sfs = Q[0].dot(sfs.reshape(dims[0], dim2)).reshape(dims)
    return sfs

def _ud1_3pop_2(sfs, Q):
    Q = [Q[1]]
    sfs = _ud1_3pop_1(np.transpose(sfs, (1, 0, 2)), Q)
    return np.transpose(sfs, (1, 0, 2))

def _ud1_3pop_3(sfs, Q):
    Q = [Q[2]]
    sfs = _ud1_3pop_1(np.transpose(sfs, (2, 1, 0)), Q)
    return np.transpose(sfs, (2, 1, 0))

# step 2
def _ud2_3pop_1(sfs, slv):
    for i in range(int(sfs.shape[2])):
        for j in range(int(sfs.shape[1])):
            sfs[:, j, i] = slv[0](sfs[:, j, i])
    return sfs

def _ud2_3pop_2(sfs, slv):
    for i in range(int(sfs.shape[2])):
        for j in range(int(sfs.shape[0])):
            sfs[j, :, i] = slv[1](sfs[j, :, i])
    return sfs

def _ud2_3pop_3(sfs, slv):
    for i in range(int(sfs.shape[1])):
        for j in range(int(sfs.shape[0])):
            sfs[j, i, :] = slv[2](sfs[j, i, :])
    return sfs

#------------------------------
# 4D
# step 1
def _ud1_4pop_1(sfs, Q):
    return _ud1_3pop_1(sfs, Q)

def _ud1_4pop_2(sfs, Q):
    Q = [Q[1]]
    sfs = _ud1_4pop_1(np.transpose(sfs, (1, 0, 2, 3)), Q)
    return np.transpose(sfs, (1, 0, 2, 3))

def _ud1_4pop_3(sfs, Q):
    Q = [Q[2]]
    sfs = _ud1_4pop_1(np.transpose(sfs, (2, 1, 0, 3)), Q)
    return np.transpose(sfs, (2, 1, 0, 3))

def _ud1_4pop_4(sfs, Q):
    Q = [Q[3]]
    sfs = _ud1_4pop_1(np.transpose(sfs, (3, 1, 2, 0)), Q)
    return np.transpose(sfs, (3, 1, 2, 0))

# step 2
def _ud2_4pop_1(sfs, slv):
    for i in range(int(sfs.shape[1])):
        for j in range(int(sfs.shape[2])):
            for k in range(int(sfs.shape[3])):
                sfs[:, i, j, k] = slv[0](sfs[:, i, j, k])
    return sfs

def _ud2_4pop_2(sfs, slv):
    for i in range(int(sfs.shape[0])):
        for j in range(int(sfs.shape[2])):
            for k in range(int(sfs.shape[3])):
                sfs[i, :, j, k] = slv[1](sfs[i, :, j, k])
    return sfs

def _ud2_4pop_3(sfs, slv):
    for i in range(int(sfs.shape[0])):
        for j in range(int(sfs.shape[1])):
            for k in range(int(sfs.shape[3])):
                sfs[i, j, :, k] = slv[2](sfs[i, j, :, k])
    return sfs

def _ud2_4pop_4(sfs, slv):
    for i in range(int(sfs.shape[0])):
        for j in range(int(sfs.shape[1])):
            for k in range(int(sfs.shape[2])):
                sfs[i, j, k, :] = slv[3](sfs[i, j, k, :])
    return sfs



#------------------------------
# 5D
# step 1

def _ud1_5pop_1(sfs, Q):
    return _ud1_3pop_1(sfs, Q)

def _ud1_5pop_2(sfs, Q):
    Q = [Q[1]]
    sfs = _ud1_5pop_1(np.transpose(sfs, (1, 0, 2, 3, 4)), Q)
    return np.transpose(sfs, (1, 0, 2, 3, 4))

def _ud1_5pop_3(sfs, Q):
    Q = [Q[2]]
    sfs = _ud1_5pop_1(np.transpose(sfs, (2, 1, 0, 3, 4)), Q)
    return np.transpose(sfs, (2, 1, 0, 3, 4))

def _ud1_5pop_4(sfs, Q):
    Q = [Q[3]]
    sfs = _ud1_5pop_1(np.transpose(sfs, (3, 1, 2, 0, 4)), Q)
    return np.transpose(sfs, (3, 1, 2, 0, 4))

def _ud1_5pop_5(sfs, Q):
    Q = [Q[4]]
    sfs = _ud1_5pop_1(np.transpose(sfs, (4, 1, 2, 3, 0)), Q)
    return np.transpose(sfs, (4, 1, 2, 3, 0))

# step 2
def _ud2_5pop_1(sfs, slv):
    for i in range(int(sfs.shape[1])):
        for j in range(int(sfs.shape[2])):
            for k in range(int(sfs.shape[3])):
                for l in range(int(sfs.shape[4])):
                    sfs[:, i, j, k, l] = slv[0](sfs[:, i, j, k, l])
    return sfs

def _ud2_5pop_2(sfs, slv):
    for i in range(int(sfs.shape[0])):
        for j in range(int(sfs.shape[2])):
            for k in range(int(sfs.shape[3])):
                for l in range(int(sfs.shape[4])):
                    sfs[i, :, j, k, l] = slv[1](sfs[i, :, j, k, l])
    return sfs

def _ud2_5pop_3(sfs, slv):
    for i in range(int(sfs.shape[0])):
        for j in range(int(sfs.shape[1])):
            for k in range(int(sfs.shape[3])):
                for l in range(int(sfs.shape[4])):
                    sfs[i, j, :, k, l] = slv[2](sfs[i, j, :, k, l])
    return sfs

def _ud2_5pop_4(sfs, slv):
    for i in range(int(sfs.shape[0])):
        for j in range(int(sfs.shape[1])):
            for k in range(int(sfs.shape[2])):
                for l in range(int(sfs.shape[4])):
                    sfs[i, j, k, :, l] = slv[3](sfs[i, j, k, :, l])
    return sfs

def _ud2_5pop_5(sfs, slv):
    for i in range(int(sfs.shape[0])):
        for j in range(int(sfs.shape[1])):
            for k in range(int(sfs.shape[2])):
                for l in range(int(sfs.shape[3])):
                    sfs[i, j, k, l, :] = slv[4](sfs[i, j, k, l, :])
    return sfs

# neutral case step 2 (tridiag solver)
# 2D
def _udn2_2pop_1(sfs, A, Di, C):
    for i in range(int(sfs.shape[1])):
        sfs[:, i] = ts.solve(A[0], Di[0], C[0], sfs[:, i])
    return sfs

def _udn2_2pop_2(sfs, A, Di, C):
    for i in range(int(sfs.shape[0])):
        sfs[i, :] = ts.solve(A[1], Di[1], C[1], sfs[i, :])
    return sfs

# 3D
def _udn2_3pop_1(sfs, A, Di, C):
    for i in range(int(sfs.shape[2])):
        for j in range(int(sfs.shape[1])):
            sfs[:, j, i] = ts.solve(A[0], Di[0], C[0], sfs[:, j, i])
    return sfs

def _udn2_3pop_2(sfs, A, Di, C):
    for i in range(int(sfs.shape[2])):
        for j in range(int(sfs.shape[0])):
            sfs[j, :, i] = ts.solve(A[1], Di[1], C[1], sfs[j, :, i])
    return sfs

def _udn2_3pop_3(sfs, A, Di, C):
    for i in range(int(sfs.shape[1])):
        for j in range(int(sfs.shape[0])):
            sfs[j, i, :] = ts.solve(A[2], Di[2], C[2], sfs[j, i, :])
    return sfs

# 4D
def _udn2_4pop_1(sfs, A, Di, C):
    for i in range(int(sfs.shape[1])):
        for j in range(int(sfs.shape[2])):
            for k in range(int(sfs.shape[3])):
                sfs[:, i, j, k] = ts.solve(A[0], Di[0], C[0], sfs[:, i, j, k])
    return sfs

def _udn2_4pop_2(sfs, A, Di, C):
    for i in range(int(sfs.shape[0])):
        for j in range(int(sfs.shape[2])):
            for k in range(int(sfs.shape[3])):
                sfs[i, :, j, k] = ts.solve(A[1], Di[1], C[1], sfs[i, :, j, k])
    return sfs

def _udn2_4pop_3(sfs, A, Di, C):
    for i in range(int(sfs.shape[0])):
        for j in range(int(sfs.shape[1])):
            for k in range(int(sfs.shape[3])):
                sfs[i, j, :, k] = ts.solve(A[2], Di[2], C[2], sfs[i, j, :, k])
    return sfs

def _udn2_4pop_4(sfs, A, Di, C):
    for i in range(int(sfs.shape[0])):
        for j in range(int(sfs.shape[1])):
            for k in range(int(sfs.shape[2])):
                sfs[i, j, k, :] = ts.solve(A[3], Di[3], C[3], sfs[i, j, k, :])
    return sfs

# 5D
def _udn2_5pop_1(sfs, A, Di, C):
    for i in range(int(sfs.shape[1])):
        for j in range(int(sfs.shape[2])):
            for k in range(int(sfs.shape[3])):
                for l in range(int(sfs.shape[4])):
                    sfs[:, i, j, k, l] = ts.solve(A[0], Di[0], C[0], sfs[:, i, j, k, l])
    return sfs

def _udn2_5pop_2(sfs, A, Di, C):
    for i in range(int(sfs.shape[0])):
        for j in range(int(sfs.shape[2])):
            for k in range(int(sfs.shape[3])):
                for l in range(int(sfs.shape[4])):
                    sfs[i, :, j, k, l] = ts.solve(A[1], Di[1], C[1], sfs[i, :, j, k, l])
    return sfs

def _udn2_5pop_3(sfs, A, Di, C):
    for i in range(int(sfs.shape[0])):
        for j in range(int(sfs.shape[1])):
            for k in range(int(sfs.shape[3])):
                for l in range(int(sfs.shape[4])):
                    sfs[i, j, :, k, l] = ts.solve(A[2], Di[2], C[2], sfs[i, j, :, k, l])
    return sfs

def _udn2_5pop_4(sfs, A, Di, C):
    for i in range(int(sfs.shape[0])):
        for j in range(int(sfs.shape[1])):
            for k in range(int(sfs.shape[2])):
                for l in range(int(sfs.shape[4])):
                    sfs[i, j, k, :, l] = ts.solve(A[3], Di[3], C[3], sfs[i, j, k, :, l])
    return sfs

def _udn2_5pop_5(sfs, A, Di, C):
    for i in range(int(sfs.shape[0])):
        for j in range(int(sfs.shape[1])):
            for k in range(int(sfs.shape[2])):
                for l in range(int(sfs.shape[3])):
                    sfs[i, j, k, l, :] = ts.solve(A[4], Di[4], C[4], sfs[i, j, k, l, :])
    return sfs

# sfs update 
def _update_step1(sfs, Q):
    assert(len(Q) == len(sfs.shape))
    for i in range(len(sfs.shape)):
        sfs = eval('_ud1_'+str(len(sfs.shape))+'pop_'+str(i+1)+'(sfs, Q)')
    return sfs

def _update_step2(sfs, slv):
    assert(len(slv) == len(sfs.shape))
    for i in range(len(sfs.shape)):
        sfs = eval('_ud2_'+str(len(sfs.shape))+'pop_'+str(i+1)+'(sfs, slv)')
    return sfs

def _update_step2_neutral(sfs, A, Di, C):
    assert(len(A) == len(sfs.shape))
    for i in range(len(sfs.shape)):
        sfs = eval('_udn2_'+str(len(sfs.shape))+'pop_'+str(i+1)+'(sfs, A, Di, C)')
    return sfs




<<<<<<< HEAD
def integrate_nomig(sfs0, Npop, tf, dt_fac=0.1, gamma=None, h=None, theta=1.0, adapt_tstep=False, finite_genome=False, theta1=None, theta2=None):
    sfs0 = np.array(sfs0)
    n = np.array(sfs0.shape)-1
=======
def integrate_nomig(sfs0, Npop, tf, dt_fac=0.1, gamma=None, h=None, theta=1.0, adapt_tstep=False):
    """ Integration in time \n
# 
# tf : final simulation time (/2N1 generations)\n
# gamma : selection coefficients (vector gamma = (gamma1,...,gammap))\n
# theta : mutation rate\n
# h : allele dominance (vector h = (h1,...,hp))\n
# m : migration rates matrix (2D array, m[i,j] is the migration rate \n
#   from pop j to pop i, normalized by 1/4N1)\n

# for a "lambda" definition of N - with backward Euler integration scheme\n
# where t is the relative time in generations such as t = 0 initially\n
# Npop is a lambda function of the time t returning the vector N = (N1,...,Np)\n
#   or directly the vector if N does not evolve in time\n
    """
>>>>>>> d35223c0
    
    # neutral case if the parameters are not provided
    if gamma is None:
        gamma = np.zeros(len(n))
    if h is None:
        h = 0.5 * np.ones(len(n))
    
    # parameters of the equation
    if callable(Npop):
        N = np.array(Npop(0))
    else:
        N = np.array(Npop)
    
    Nold = N.copy()
    # effective pop size for the integration
    Neff = N

    # we convert s and h into numpy arrays 
    if hasattr(gamma, "__len__"):
        s = np.array(gamma)
    else: 
        s = np.array([gamma])
    
    if hasattr(h, "__len__"):
        h = np.array(h)
    else:
        h = np.array([h])
    
    Tmax = tf * 2.0
    dt = Tmax * dt_fac
    # dimensions of the sfs
    dims = np.array(n + np.ones(len(n)), dtype=int)
    d = int(np.prod(dims))

    # we compute the matrices we will need
    ljk = [jk.calcJK13(int(dims[i] - 1)) for i in range(len(dims))]
    ljk2 = [jk.calcJK23(int(dims[i] - 1)) for i in range(len(dims))]
    
    # drift
    vd = [ls1.calcD(np.array(dims[i])) for i in range(len(dims))]
    D = [1.0 / 4 / N[i] * vd[i] for i in range(len(dims))]
    # selection part 1
    vs = [ls1.calcS(dims[i], ljk[i]) for i in range(len(n))]
    S1 = [s[i] * h[i] * vs[i] for i in range(len(n))]

    # selection part 2
    vs2 = [ls1.calcS2(dims[i], ljk2[i]) for i in range(len(n))]
    S2 = [s[i] * (1-2.0*h[i]) * vs2[i] for i in range(len(n))]

    # mutations
    if finite_genome == False:
        B = _calcB(dims, theta/4.0)
    else:
        if theta1 == None:
            theta1 = 4e-4
        if theta2 == None:
            theta2 = 4e-4
        Bf = _calcB_FB(dims, theta1/4., theta2/4.)

    # time loop:
    t = 0.0
    sfs = sfs0
    while t < Tmax:
        dt_old = dt
        #dt = compute_dt(sfs.shape, N, gamma, h, 0, Tmax * dt_fac)
        dt = min(compute_dt(N, s=s, h=h), Tmax * dt_fac)
        if t + dt > Tmax:
            dt = Tmax - t

        # we update the value of N if a function was provided as argument
        #if callable(Npop):
        #    N_old = N[:]
        #    N = np.array(Npop((t+dt) / 2.0))
        #    Neff = Numerics.compute_N_effective(Npop, 0.5*t, 0.5*(t+dt))
        #    if np.max(np.abs(N-N_old)/N_old)>0.1: 
        #        print("warning: large change size at time"
        #                + " t = %2.2f in function integrate_nomig" % (t,))
        #        print("N_old, " , N_old)
        #        print("N_new, " , N)
                
                
        if callable(Npop):
            N = np.array(Npop((t+dt) / 2.0))
            Neff = Numerics.compute_N_effective(Npop, 0.5*t, 0.5*(t+dt))
            n_iter_max = 10
            n_iter = 0
            acceptable_change = 0.5
            while (np.max(np.abs(N-Nold)/Nold) > acceptable_change): 
                dt /= 2
                N = np.array(Npop((t+dt) / 2.0))
                Neff = Numerics.compute_N_effective(Npop, 0.5*t, 0.5*(t+dt))
                
                n_iter += 1
                if n_iter >= n_iter_max:
                    #failed to find timestep that kept population shanges in check.
                    print("warning: large change size at time"
                        + " t = %2.2f in function integrate_nomig" % (t,))
                    
                    print("N_old, " , Nold, "N_new", N)
                    print("relative change", np.max(np.abs(N-Nold)/Nold))
                    break
                            
        # we recompute the matrix only if N has changed...
        if t==0.0 or (Nold != N).any() or dt != dt_old:
            D = [1.0 / 4 / Neff[i] * vd[i] for i in range(len(dims))]
            # system inversion for backward scheme
            slv = [linalg.factorized(sp.sparse.identity(S1[i].shape[0], dtype='float', format='csc')
                   - dt/2.0*(D[i]+S1[i]+S2[i])) for i in range(len(n))]
            Q = [sp.sparse.identity(S1[i].shape[0], dtype='float', format='csc')
                 + dt/2.0*(D[i]+S1[i]+S2[i]) for i in range(len(n))]

        # drift, selection and migration (depends on the dimension)
        if len(n) == 1:
            sfs = Q[0].dot(sfs)
            if finite_genome == False:
                sfs = slv[0](sfs + dt*B)
            else:
                sfs = slv[0](sfs + (dt*Bf).dot(sfs))
        elif len(n) > 1:
            sfs = _update_step1(sfs, Q)
            if finite_genome == False:
                sfs = _update_step2(sfs + dt*B, slv)
            else:
                for i in range(len(n)):
                    sfs = sfs + (dt*Bf[i]).dot(sfs.flatten()).reshape(n+1)
                sfs = _update_step2(sfs, slv)
        Nold = N
        t += dt
    
    if finite_genome == False:
        return Spectrum_mod.Spectrum(sfs)
    else:
        return Spectrum_mod.Spectrum(sfs, mask_corners=False)


<<<<<<< HEAD
def integrate_neutral(sfs0, Npop, tf, dt_fac=0.1, theta=1.0, adapt_tstep=False, finite_genome=False, theta1=None, theta2=None):
=======
def integrate_neutral(sfs0, Npop, tf, dt_fac=0.1, theta=1.0, adapt_tstep=False):
    """ Integration in time \n
    # tf : final simulation time (/2N1 generations)\n
    # gamma : selection coefficients (vector gamma = (gamma1,...,gammap))\n
    # theta : mutation rate\n
    # h : allele dominance (vector h = (h1,...,hp))\n
    # m : migration rates matrix (2D array, m[i,j] is the migration rate \n
    #   from pop j to pop i, normalized by 1/4N1)\n
    
    # for a "lambda" definition of N - with backward Euler integration scheme\n
    # where t is the relative time in generations such as t = 0 initially\n
    # Npop is a lambda function of the time t returning the vector N = (N1,...,Np)\n
    #   or directly the vector if N does not evolve in time\n
    """
>>>>>>> d35223c0
    sfs0 = np.array(sfs0)
    n = np.array(sfs0.shape)-1
    # parameters of the equation
    if callable(Npop):
        N = np.array(Npop(0))
    else:
        N = np.array(Npop)
    Nold = N.copy()
    Neff = N
    Tmax = tf * 2.0
    dt = Tmax * dt_fac
    # dimensions of the sfs
    dims = np.array(n + np.ones(len(n)), dtype=int)
    d = int(np.prod(dims))
    
    # drift
    vd = [ls1.calcD_dense(dims[i]) for i in range(len(n))]
    diags = [ts.mat_to_diag(x) for x in vd]
    D = [1.0 / 4 / N[i] * vd[i] for i in range(len(n))]
    # mutations
    if finite_genome == False:
        B = _calcB(dims, theta/4.0)
    else:
        if theta1 == None:
            theta1 = 4e-4
        if theta2 == None:
            theta2 = 4e-4
        Bf = _calcB_FB(dims, theta1/4., theta2/4.)

    # time loop:
    t = 0.0
    sfs = sfs0
    while t < Tmax:
        dt_old = dt
        #dt = compute_dt(sfs.shape, N, 0, 0, 0, Tmax * dt_fac)
        dt = min(compute_dt(N), Tmax * dt_fac)
        if t + dt > Tmax:
            dt = Tmax - t
                
        # we update the value of N if a function was provided as argument
        if callable(Npop):
            N = np.array(Npop((t+dt) / 2.0))
            Neff = Numerics.compute_N_effective(Npop, 0.5*t, 0.5*(t+dt))
            n_iter_max = 10
            n_iter = 0
            acceptable_change = 0.5
            while (np.max(np.abs(N-Nold)/Nold) > acceptable_change): 
                dt /= 2
                N = np.array(Npop((t+dt) / 2.0))
                Neff = Numerics.compute_N_effective(Npop, 0.5*t, 0.5*(t+dt))
                
                n_iter += 1
                if n_iter >= n_iter_max:
                    #failed to find timestep that kept population shanges in check.
                    print("warning: large change size at time"
                        + " t = %2.2f in function integrate_neutral" % (t,))
                    
                    print("N_old, " , Nold, "N_new", N)
                    print("relative change", np.max(np.abs(N-Nold)/Nold))
                    break
              
        # we recompute the matrix only if N has changed...
        if t==0.0 or (Nold != N).any() or dt != dt_old: #SG not sure why dt_old is involved here. 
            D = [1.0 / 4 / Neff[i] * vd[i] for i in range(len(n))]
            A = [-0.5 * dt/ 4 / Neff[i] * diags[i][0] for i in range(len(n))]
            Di = [np.ones(dims[i])-0.5 * dt / 4 / Neff[i] * diags[i][1] for i in range(len(n))]
            C = [-0.5 * dt/ 4 / Neff[i] * diags[i][2] for i in range(len(n))]
            # system inversion for backward scheme
            for i in range(len(n)):
                ts.factor(A[i], Di[i], C[i])
            Q = [np.eye(dims[i]) + 0.5*dt*D[i] for i in range(len(n))]
            
        # drift, selection and migration (depends on the dimension)
        if len(n) == 1:
            if finite_genome == False:
                sfs = ts.solve(A[0], Di[0], C[0], np.dot(Q[0], sfs) + dt*B)
            else:
                sfs = ts.solve(A[0], Di[0], C[0], np.dot(Q[0], sfs) + (dt*Bf).dot(sfs))
        else:
            sfs = _update_step1(sfs, Q)
            if finite_genome == False:
                sfs = _update_step2_neutral(sfs + dt*B, A, Di, C)
            else:
                for i in range(len(n)):
                    sfs = sfs + (dt*Bf[i]).dot(sfs.flatten()).reshape(n+1)
                sfs = _update_step2_neutral(sfs, A, Di, C)
        
        Nold = N
        t += dt
    
    if finite_genome == False:
        return Spectrum_mod.Spectrum(sfs)
    else:
        return Spectrum_mod.Spectrum(sfs, mask_corners=False)<|MERGE_RESOLUTION|>--- conflicted
+++ resolved
@@ -6,11 +6,8 @@
 import Numerics
 import Jackknife as jk
 import LinearSystem_1D as ls1
-import LinearSystem_2D as ls2
 import Tridiag_solve as ts
 from Integration import compute_dt
-
-
 #------------------------------------------------------------------------------
 # Functions for the computation of the Phi-moments for multidimensional models
 # without migrations:
@@ -39,30 +36,6 @@
         B[tp] = dims[k] - 1
     return u * B
 
-import Reversible
-# Finite genome mutation model
-def _calcB_FB(dims, u, v):
-    """
-    dims : List containing the pop sizes
-    
-    u: scalar forward mutation rate
-    
-    v: scalar backward mutation rate
-    
-    Returns mutation matrix for finite genome model
-    """
-    if len(dims) == 1:
-        return ls1.calcB_FB(dims[0], u, v)
-    elif len(dims) == 2: # return list of mutation matrices
-        return [ls2.calcB_FB1(dims, u, v), ls2.calcB_FB2(dims, u, v)]
-    elif len(dims) == 3:
-        return Reversible.calc_FB_3pop(dims, u, v)
-    elif len(dims) == 4:
-        return Reversible.calc_FB_4pop(dims, u, v)
-    elif len(dims) == 5:
-        return Reversible.calc_FB_5pop(dims, u, v)
-        
-
 #----------------------------------
 # updates for the time integration-
 #----------------------------------
@@ -374,11 +347,6 @@
 
 
 
-<<<<<<< HEAD
-def integrate_nomig(sfs0, Npop, tf, dt_fac=0.1, gamma=None, h=None, theta=1.0, adapt_tstep=False, finite_genome=False, theta1=None, theta2=None):
-    sfs0 = np.array(sfs0)
-    n = np.array(sfs0.shape)-1
-=======
 def integrate_nomig(sfs0, Npop, tf, dt_fac=0.1, gamma=None, h=None, theta=1.0, adapt_tstep=False):
     """ Integration in time \n
 # 
@@ -394,7 +362,6 @@
 # Npop is a lambda function of the time t returning the vector N = (N1,...,Np)\n
 #   or directly the vector if N does not evolve in time\n
     """
->>>>>>> d35223c0
     
     # neutral case if the parameters are not provided
     if gamma is None:
@@ -402,6 +369,8 @@
     if h is None:
         h = 0.5 * np.ones(len(n))
     
+    sfs0 = np.array(sfs0)
+    n = np.array(sfs0.shape)-1
     # parameters of the equation
     if callable(Npop):
         N = np.array(Npop(0))
@@ -417,14 +386,13 @@
         s = np.array(gamma)
     else: 
         s = np.array([gamma])
-    
     if hasattr(h, "__len__"):
         h = np.array(h)
     else:
         h = np.array([h])
-    
     Tmax = tf * 2.0
     dt = Tmax * dt_fac
+    u = theta / 4.0
     # dimensions of the sfs
     dims = np.array(n + np.ones(len(n)), dtype=int)
     d = int(np.prod(dims))
@@ -445,14 +413,7 @@
     S2 = [s[i] * (1-2.0*h[i]) * vs2[i] for i in range(len(n))]
 
     # mutations
-    if finite_genome == False:
-        B = _calcB(dims, theta/4.0)
-    else:
-        if theta1 == None:
-            theta1 = 4e-4
-        if theta2 == None:
-            theta2 = 4e-4
-        Bf = _calcB_FB(dims, theta1/4., theta2/4.)
+    B = _calcB(dims, u)
 
     # time loop:
     t = 0.0
@@ -509,30 +470,16 @@
         # drift, selection and migration (depends on the dimension)
         if len(n) == 1:
             sfs = Q[0].dot(sfs)
-            if finite_genome == False:
-                sfs = slv[0](sfs + dt*B)
-            else:
-                sfs = slv[0](sfs + (dt*Bf).dot(sfs))
+            sfs = slv[0](sfs + dt*B)
         elif len(n) > 1:
             sfs = _update_step1(sfs, Q)
-            if finite_genome == False:
-                sfs = _update_step2(sfs + dt*B, slv)
-            else:
-                for i in range(len(n)):
-                    sfs = sfs + (dt*Bf[i]).dot(sfs.flatten()).reshape(n+1)
-                sfs = _update_step2(sfs, slv)
+            sfs = _update_step2(sfs + dt*B, slv)
         Nold = N
         t += dt
-    
-    if finite_genome == False:
-        return Spectrum_mod.Spectrum(sfs)
-    else:
-        return Spectrum_mod.Spectrum(sfs, mask_corners=False)
-
-
-<<<<<<< HEAD
-def integrate_neutral(sfs0, Npop, tf, dt_fac=0.1, theta=1.0, adapt_tstep=False, finite_genome=False, theta1=None, theta2=None):
-=======
+
+    return Spectrum_mod.Spectrum(sfs)
+
+
 def integrate_neutral(sfs0, Npop, tf, dt_fac=0.1, theta=1.0, adapt_tstep=False):
     """ Integration in time \n
     # tf : final simulation time (/2N1 generations)\n
@@ -547,7 +494,6 @@
     # Npop is a lambda function of the time t returning the vector N = (N1,...,Np)\n
     #   or directly the vector if N does not evolve in time\n
     """
->>>>>>> d35223c0
     sfs0 = np.array(sfs0)
     n = np.array(sfs0.shape)-1
     # parameters of the equation
@@ -559,6 +505,7 @@
     Neff = N
     Tmax = tf * 2.0
     dt = Tmax * dt_fac
+    u = theta / 4.0
     # dimensions of the sfs
     dims = np.array(n + np.ones(len(n)), dtype=int)
     d = int(np.prod(dims))
@@ -568,14 +515,7 @@
     diags = [ts.mat_to_diag(x) for x in vd]
     D = [1.0 / 4 / N[i] * vd[i] for i in range(len(n))]
     # mutations
-    if finite_genome == False:
-        B = _calcB(dims, theta/4.0)
-    else:
-        if theta1 == None:
-            theta1 = 4e-4
-        if theta2 == None:
-            theta2 = 4e-4
-        Bf = _calcB_FB(dims, theta1/4., theta2/4.)
+    B = _calcB(dims, u)
 
     # time loop:
     t = 0.0
@@ -622,23 +562,11 @@
             
         # drift, selection and migration (depends on the dimension)
         if len(n) == 1:
-            if finite_genome == False:
-                sfs = ts.solve(A[0], Di[0], C[0], np.dot(Q[0], sfs) + dt*B)
-            else:
-                sfs = ts.solve(A[0], Di[0], C[0], np.dot(Q[0], sfs) + (dt*Bf).dot(sfs))
+            sfs = ts.solve(A[0], Di[0], C[0], np.dot(Q[0], sfs) + dt*B)
         else:
             sfs = _update_step1(sfs, Q)
-            if finite_genome == False:
-                sfs = _update_step2_neutral(sfs + dt*B, A, Di, C)
-            else:
-                for i in range(len(n)):
-                    sfs = sfs + (dt*Bf[i]).dot(sfs.flatten()).reshape(n+1)
-                sfs = _update_step2_neutral(sfs, A, Di, C)
-        
+            sfs = _update_step2_neutral(sfs + dt*B, A, Di, C)
         Nold = N
         t += dt
-    
-    if finite_genome == False:
-        return Spectrum_mod.Spectrum(sfs)
-    else:
-        return Spectrum_mod.Spectrum(sfs, mask_corners=False)+
+    return Spectrum_mod.Spectrum(sfs)