"""
Contains Spectrum object, which represents frequency spectra.
"""
import logging

logging.basicConfig()
logger = logging.getLogger("Spectrum_mod")
import functools
import operator
import os
import sys
import numpy, numpy as np
from numpy import newaxis as nuax
import scipy.misc as misc
import copy

# Account for difference in scipy installations.
try:
    from scipy.misc import comb
except ImportError:
    try:
        from scipy.special import comb
    except:
        from scipy import comb
from scipy.integrate import trapz
from scipy.special import betainc

import moments.Integration
import moments.Integration_nomig
from . import Numerics

_plotting = True
try:
    import moments.ModelPlot
except ImportError:
    # if matplotlib is not present, do not import, and do not run plotting functions
    _plotting = False

_imported_demes = False


class Spectrum(numpy.ma.masked_array):
    """
    Represents a single-locus biallelic frequency spectrum.

    Spectra are represented by masked arrays. The masking allows us to ignore
    specific entries in the spectrum. When simulating under the standard infinite
    sites model (ISM), the entries we mask are the bins specifying absent or fixed
    variants. When using a reversible mutation model (i.e. the finite genome model),
    we track the density of variants in fixed bins, setting ``mask_corners`` to
    ``False``.

    To do: check that all optional parameters are functional with tests.

    :param data: An array with dimension equal to the number of populations.
        Each dimension has length :math:`n_i+1`, where :math:`n_i` is the
        sample size for the i-th population.
    :type data: array
    :param mask: An optional array of the same size as data. 'True' entries in
        this array are masked in the Spectrum. These represent missing
        data categories. (For example, you may not trust your singleton
        SNP calling.)
    :type maks: array, optional
    :param mask_corners: If True (default), the 'observed in none' and 'observed
        in all' entries of the FS will be masked. Typically these
        entries are masked. In the defaul infinite sites model, moments does
        not reliably calculate the fixed-bin entries, so you will almost always
        want ``mask_corners=True``. The exception is if we are simulating under
        the finite genome model, in which case we track the probability of
        a site to be fixed for either allele.
    :type maks_corners: bool, optional
    :param data_folded: If True, it is assumed that the input data is folded. An
        error will be raised if the input data and mask are not
        consistent with a folded Spectrum.
    :type data_folded: bool, optional
    :param check_folding: If True and data_folded=True, the data and mask will be
        checked to ensure they are consistent with a folded
        Spectrum. If they are not, a warning will be printed.
    :type check_folding: bool, optional
    :param pop_ids: Optional list of strings containing the population labels,
        with length equal to the dimension of ``data``.
    :type pop_ids: list of strings, optional

    :return: A frequency spectrum object, as a masked array.
    """

    def __new__(
        subtype,
        data,
        mask=numpy.ma.nomask,
        mask_corners=True,
        data_folded=None,
        check_folding=True,
        dtype=float,
        copy=True,
        fill_value=numpy.nan,
        keep_mask=True,
        shrink=True,
        pop_ids=None,
    ):
        data = numpy.asanyarray(data)

        if mask is numpy.ma.nomask:
            mask = numpy.ma.make_mask_none(data.shape)

        subarr = numpy.ma.masked_array(
            data,
            mask=mask,
            dtype=dtype,
            copy=copy,
            fill_value=numpy.nan,
            keep_mask=True,
            shrink=True,
        )
        subarr = subarr.view(subtype)

        if hasattr(data, "folded"):
            if data_folded is None or data_folded == data.folded:
                subarr.folded = data.folded
            elif data_folded != data.folded:
                raise ValueError(
                    "Data does not have same folding status as "
                    "was called for in Spectrum constructor."
                )
        elif data_folded is not None:
            subarr.folded = data_folded
        else:
            subarr.folded = False

        # Check that if we're declaring that the input data is folded, it
        # actually is, and the mask reflects this.
        if data_folded:
            total_samples = numpy.sum(subarr.sample_sizes)
            total_per_entry = subarr._total_per_entry()
            # Which entries are nonsense in the folded fs.
            where_folded_out = total_per_entry > int(total_samples / 2)
            if check_folding and not numpy.all(subarr.data[where_folded_out] == 0):
                logger.warn(
                    "Creating Spectrum with data_folded = True, but "
                    "data has non-zero values in entries which are "
                    "nonsensical for a folded Spectrum."
                )
            if check_folding and not numpy.all(subarr.mask[where_folded_out]):
                logger.warn(
                    "Creating Spectrum with data_folded = True, but "
                    "mask is not True for all entries which are "
                    "nonsensical for a folded Spectrum."
                )

        if hasattr(data, "pop_ids"):
            if pop_ids is None or pop_ids == data.pop_ids:
                subarr.pop_ids = data.pop_ids
            elif pop_ids != data.pop_ids:
                logger.warn(
                    "Changing population labels in construction of new " "Spectrum."
                )
                if len(pop_ids) != subarr.ndim:
                    raise ValueError(
                        "pop_ids must be of length equal to "
                        "dimensionality of Spectrum."
                    )
                subarr.pop_ids = pop_ids
        else:
            if pop_ids is not None and len(pop_ids) != subarr.ndim:
                raise ValueError(
                    "pop_ids must be of length equal to " "dimensionality of Spectrum."
                )
            subarr.pop_ids = pop_ids

        if mask_corners:
            subarr.mask_corners()

        return subarr

    # See http://www.scipy.org/Subclasses for information on the
    # __array_finalize__ and __array_wrap__ methods. I had to do some debugging
    # myself to discover that I also needed _update_from.
    # Also, see http://docs.scipy.org/doc/numpy/reference/arrays.classes.html
    # Also, see http://docs.scipy.org/doc/numpy/user/basics.subclassing.html
    #
    # We need these methods to ensure extra attributes get copied along when
    # we do arithmetic on the FS.
    def __array_finalize__(self, obj):
        if obj is None:
            return
        numpy.ma.masked_array.__array_finalize__(self, obj)
        self.folded = getattr(obj, "folded", "unspecified")
        self.pop_ids = getattr(obj, "pop_ids", None)

    def __array_wrap__(self, obj, context=None):
        result = obj.view(type(self))
        result = numpy.ma.masked_array.__array_wrap__(self, obj, context=context)
        result.folded = self.folded
        result.pop_ids = self.pop_ids
        return result

    def _update_from(self, obj):
        numpy.ma.masked_array._update_from(self, obj)
        if hasattr(obj, "folded"):
            self.folded = obj.folded
        if hasattr(obj, "pop_ids"):
            self.pop_ids = obj.pop_ids

    # masked_array has priority 20.
    __array_priority__ = 20

    def __repr__(self):
        return "Spectrum(%s, folded=%s, pop_ids=%s)" % (
            str(self),
            str(self.folded),
            str(self.pop_ids),
        )

    # Functions for manipulating frequency spectra.
    def mask_corners(self):
        """
        Mask the 'seen in 0 samples' and 'seen in all samples' entries.
        """
        self.mask.flat[0] = self.mask.flat[-1] = True

    def unmask_all(self):
        """
        Unmask all entires of the frequency spectrum.
        """
        self.mask[tuple([slice(None)] * self.Npop)] = False

    def _get_sample_sizes(self):
        return numpy.asarray(self.shape) - 1

    sample_sizes = property(_get_sample_sizes)

    def _get_Npop(self):
        return self.ndim

    Npop = property(_get_Npop)

    def _ensure_dimension(self, Npop):
        """
        Ensure that fs has Npop dimensions.
        """
        if not self.Npop == Npop:
            raise ValueError("Only compatible with %id spectra." % Npop)

    def project(self, ns):
        """
        Project to smaller sample size.

        ``project`` does *not* act in-place, so that the input frequency
        spectrum is not changed.

        :param ns: Sample sizes for new spectrum.
        :type ns: list of integers
        """
        if len(ns) != self.Npop:
            raise ValueError(
                "Requested sample sizes not of same dimension "
                "as spectrum. Perhaps you need to marginalize "
                "over some populations first?"
            )
        if numpy.any(numpy.asarray(ns) > numpy.asarray(self.sample_sizes)):
            raise ValueError(
                "Cannot project to a sample size greater than "
                "original. Original size is %s and requested size "
                "is %s." % (self.sample_sizes, ns)
            )

        original_folded = self.folded
        # If we started with an folded Spectrum, we need to unfold before
        # projecting.
        if original_folded:
            output = self.unfold()
        else:
            output = self.copy()

        # Iterate over each axis, applying the projection.
        for axis, proj in enumerate(ns):
            if proj != self.sample_sizes[axis]:
                output = output._project_one_axis(proj, axis)

        output.pop_ids = self.pop_ids

        # Return folded or unfolded as original.
        if original_folded:
            return output.fold()
        else:
            return output

    def _project_one_axis(self, n, axis=0):
        """
        Project along a single axis.
        """
        # This gets a little tricky with fancy indexing to make it work
        # for fs with arbitrary number of dimensions.
        if n > self.sample_sizes[axis]:
            raise ValueError(
                "Cannot project to a sample size greater than "
                "original. Called sizes were from %s to %s."
                % (self.sample_sizes[axis], n)
            )

        newshape = list(self.shape)
        newshape[axis] = n + 1
        # Create a new empty fs that we'll fill in below.
        pfs = Spectrum(numpy.zeros(newshape), mask_corners=False)

        # Set up for our fancy indexes. These slices are currently like
        # [:,:,...]
        from_slice = [slice(None) for ii in range(self.Npop)]
        to_slice = [slice(None) for ii in range(self.Npop)]
        proj_slice = [nuax for ii in range(self.Npop)]

        proj_from = self.sample_sizes[axis]
        # For each possible number of hits.
        for hits in range(proj_from + 1):
            # Adjust the slice in the array we're projecting from.
            from_slice[axis] = slice(hits, hits + 1)
            # These are the least and most possible hits we could have in the
            #  projected fs.
            least, most = max(n - (proj_from - hits), 0), min(hits, n)
            to_slice[axis] = slice(least, most + 1)
            # The projection weights.
            proj = Numerics._cached_projection(n, proj_from, hits)
            proj_slice[axis] = slice(least, most + 1)
            # Do the multiplications
            pfs.data[tuple(to_slice)] += (
                self.data[tuple(from_slice)] * proj[tuple(proj_slice)]
            )
            pfs.mask[tuple(to_slice)] = numpy.logical_or(
                pfs.mask[tuple(to_slice)], self.mask[tuple(from_slice)]
            )

        return pfs

    def marginalize(self, over, mask_corners=None):
        """
        Reduced dimensionality spectrum summing over the set of populations
        given by ``over``.

        ``marginalize`` does not act in-place, so the input frequency spectrum
        will not be altered.

        :param over: List of axes to sum over. For example (0,2) will marginalize
            populations 0 and 2.
        :type over: list of integers
        :param mask_corners: If True, the fixed bins of the resulting spectrum will be
            masked. The default behavior is to mask the corners only if at least one
            of the corners of the input frequency spectrum is masked. If either
            corner is masked, the output frequency spectrum masks the fixed bins.
        :type mask_corners: bool, optional
        """
        if _plotting:
            # Update ModelPlot
            model = moments.ModelPlot._get_model()
            if model is not None:
                model.extinction(over)

        original_folded = self.folded
        # If we started with an folded Spectrum, we need to unfold before
        # marginalizing.
        if original_folded:
            output = self.unfold()
        else:
            output = self.copy()

        orig_mask = output.mask.copy()
        orig_mask.flat[0] = orig_mask.flat[-1] = False
        if numpy.any(orig_mask):
            logger.warn(
                "Marginalizing a Spectrum with internal masked values. "
                "This may not be a well-defined operation."
            )

        # Do the marginalization
        for axis in sorted(over)[::-1]:
            output = output.sum(axis=axis)
        pop_ids = None
        if self.pop_ids is not None:
            pop_ids = list(self.pop_ids)
            for axis in sorted(over)[::-1]:
                del pop_ids[axis]
        output.folded = False
        output.pop_ids = pop_ids

        if mask_corners is None:
            if self.mask.flat[0] == True or self.mask.flat[-1] == True:
                mask_corners = True
            else:
                mask_corners = False
        if mask_corners:
            output.mask_corners()

        # Return folded or unfolded as original.
        if original_folded:
            return output.fold()
        else:
            return output

    def swap_axes(self, ax1, ax2):
        """
        Uses numpy's swapaxes function, but also swaps pop_ids as appropriate
        if pop_ids are given.

        Note that `fs.swapaxes(ax1, ax2)` will still work, but if population
        ids are given, it won't swap the pop_ids entries as expected.

        :param ax1: The index of the first population to swap.
        :type ax1: int
        :param ax2: The index of the second population to swap.
        :type ax2: int
        """
        output = numpy.swapaxes(self, ax1, ax2)
        if output.pop_ids is not None:
            pop1, pop2 = output.pop_ids[ax1], output.pop_ids[ax2]
            output.pop_ids[ax1], output.pop_ids[ax2] = pop2, pop1
        return output

    def _counts_per_entry(self):
        """
        Counts per population for each entry in the fs.
        """
        ind = numpy.indices(self.shape)
        # Transpose the first access to the last, so ind[ii,jj,kk] = [ii,jj,kk]
        ind = ind.transpose(list(range(1, self.Npop + 1)) + [0])
        return ind

    def _total_per_entry(self):
        """
        Total derived alleles for each entry in the fs.
        """
        return numpy.sum(self._counts_per_entry(), axis=-1)

    def log(self):
        """
        Returns the natural logarithm of the entries of the frequency spectrum.

        Only necessary because numpy.ma.log now fails to propagate extra
        attributes after numpy 1.10.
        """
        logfs = numpy.ma.log(self)
        logfs.folded = self.folded
        logfs.pop_ids = self.pop_ids
        return logfs

    def fold(self):
        """
        Returns a folded frequency spectrum.

        The folded fs assumes that information on which allele is ancestral or
        derived is unavailable. Thus the fs is in terms of minor allele
        frequency.  Note that this makes the fs into a "triangular" array.

        Note that if a masked cell is folded into non-masked cell, the
        destination cell is masked as well.

        Note also that folding is not done in-place. The return value is a new
        Spectrum object.
        """
        if self.folded:
            raise ValueError("Input Spectrum is already folded.")

        # How many samples total do we have? The folded fs can only contain
        # entries up to total_samples/2 (rounded down).
        total_samples = numpy.sum(self.sample_sizes)

        total_per_entry = self._total_per_entry()

        # Here's where we calculate which entries are nonsense in the folded fs.
        where_folded_out = total_per_entry > int(total_samples / 2)

        original_mask = self.mask
        # Here we create a mask that masks any values that were masked in
        # the original fs (or folded onto by a masked value).
        final_mask = numpy.logical_or(
            original_mask, Numerics.reverse_array(original_mask)
        )

        # To do the actual folding, we take those entries that would be folded
        # out, reverse the array along all axes, and add them back to the
        # original fs.
        reversed = Numerics.reverse_array(numpy.where(where_folded_out, self, 0))
        folded = numpy.ma.masked_array(self.data + reversed)
        folded.data[where_folded_out] = 0

        # Deal with those entries where assignment of the minor allele is
        # ambiguous.
        where_ambiguous = total_per_entry == total_samples / 2.0
        ambiguous = numpy.where(where_ambiguous, self, 0)
        folded += -0.5 * ambiguous + 0.5 * Numerics.reverse_array(ambiguous)

        # Mask out the remains of the folding operation.
        final_mask = numpy.logical_or(final_mask, where_folded_out)

        outfs = Spectrum(
            folded, mask=final_mask, data_folded=True, pop_ids=self.pop_ids
        )
        return outfs

    def unfold(self):
        """
        Returns an unfolded frequency spectrum.

        It is assumed that each state of a SNP is equally likely to be
        ancestral.

        Note also that unfolding is not done in-place. The return value is a new
        Spectrum object.
        """
        if not self.folded:
            raise ValueError("Input Spectrum is not folded.")

        # Unfolding the data is easy.
        reversed_data = Numerics.reverse_array(self.data)
        newdata = (self.data + reversed_data) / 2.0

        # Unfolding the mask is trickier. We want to preserve masking of entries
        # that were masked in the original Spectrum.
        # Which entries in the original Spectrum were masked solely because
        # they are incompatible with a folded Spectrum?
        total_samples = numpy.sum(self.sample_sizes)
        total_per_entry = self._total_per_entry()
        where_folded_out = total_per_entry > int(total_samples / 2)

        newmask = numpy.logical_xor(self.mask, where_folded_out)
        newmask = numpy.logical_or(newmask, Numerics.reverse_array(newmask))

        outfs = Spectrum(newdata, mask=newmask, data_folded=False, pop_ids=self.pop_ids)
        return outfs

    # Functions that apply demographic events, including integration.
    def split(self, idx, n0, n1, new_ids=None):
        """
        Splits a population in the SFS into two populations, with the extra
        population placed at the end. Returns a new frequency spectrum.

        :param idx: The index of the population to split.
        :type idx: int
        :param n0: The sample size of the first split population.
        :type n0: int
        :param n1: The sample size of the second split population.
        :type n1: int
        :param new_ids: The population IDs of the split populations. Can only be
            used if pop_ids are given for the input spectrum.
        :type new_ids: list of strings, optional
        """
        if self.folded:
            raise ValueError("Cannot perform split on folded spectrum.")
        if self.pop_ids is None and new_ids is not None:
            raise ValueError("Trying to assign ids to a SFS with no pop_ids.")
        if new_ids is not None and len(new_ids) != 2:
            raise ValueError("new_ids must be a list of two population id strings")
        fs_split = moments.Manips.split_by_index(self, idx, n0, n1)
        if new_ids is not None:
            fs_split.pop_ids = self.pop_ids
            fs_split.pop_ids[idx] = new_ids[0]
            fs_split.pop_ids.append(new_ids[1])
        return fs_split

    def admix(self, idx0, idx1, num_lineages, proportion, new_id=None):
        """
        Returns a new frequency spectrum with an admixed population that arose through
        admixture from indexed populations with given number of lineages and
        proportions from parental populations. This serves as a wrapper for
        ``Manips.admix_into_new``, with the added feature of handling pop_ids.

        Note that if the number of lineages that move are equal to the number
        of lineages previously present in a source population, that source
        population is marginalized.

        :param idx0: Index of first source population.
        :type idx0: int
        :param idx1: Index of second source population.
        :type idx1: int
        :param num_lineages: Number of lineages in the new population. Cannot be
            greater than the number of existing lineages in either source
            populations.
        :type num_lineages: int
        :param proportion: The proportion of lineages that come from the first
            source population (1-proportion acestry comes from the second source
            population). Must be a number between 0 and 1.
        :type proportion: float
        :param new_id: The ID of the new population. Can only be used if the
            population IDs are specified in the input SFS.
        :type new_id: str, optional
        """
        if new_id is not None and self.pop_ids is None:
            raise ValueError("Cannot specify new pop ids if input SFS has no pop_ids")
        if proportion < 0 or proportion > 1:
            raise ValueError("proportion must be between 0 and 1")
        if idx0 == idx1:
            raise ValueError("Cannot admix population with itself")
        if idx0 < 0 or idx0 >= self.Npop or idx1 < 0 or idx1 >= self.Npop:
            raise ValueError(f"Population indexes must be between 0 and {self.Npop-1}")
        fs_admix = moments.Manips.admix_into_new(
            self, idx0, idx1, num_lineages, proportion
        )
        if new_id is not None:
            new_pop_ids = copy.copy(self.pop_ids)
            # remove pop ids for marginalized pops
            for idx in sorted([idx0, idx1])[::-1]:
                if self.sample_sizes[idx] == num_lineages:
                    del new_pop_ids[idx]
            new_pop_ids.append(new_id)
            fs_admix.pop_ids = new_pop_ids
        return fs_admix

    def pulse_migrate(self, idx_from, idx_to, keep_from, proportion):
        """
        Mass migration (pulse admixture) between two existing populations. The
        target (destination) population has the same number of lineages in the
        output SFS, and the source population has ``keep_from`` number of lineages
        after the pulse event. The proportion is the expected ancestry proportion
        in the target population that comes from the source population.

        This serves as a wrapper for ``Manips.admix_inplace``.

        Note that depending on the proportion and number of lineages, because this
        is an approximate operation, we often need a large number of lineages from
        the source population to maintain accuracy.

        :param idx_from: Index of source population.
        :type idx_from: int
        :param idx_to: Index of targeet population.
        :type idx_to: int
        :param keep_from: Number of lineages to keep in source population.
        :type keep_from: int
        :param proportion: Ancestry proportion of source population that migrates
            to target population.
        :type proportion: float
        """
        if idx_from < 0 or idx_from >= self.Npop or idx_to < 0 or idx_to >= self.Npop:
            raise ValueError(f"Invalid population index for {self.Npop}D SFS.")
        if proportion < 0 or proportion > 1:
            raise ValueError("proportion must be between 0 and 1")
        if idx_from == idx_to:
            raise ValueError("Cannot admix population into itself")
        fs_pulse = moments.Manips.admix_inplace(
            self, idx_from, idx_to, keep_from, proportion
        )
        if self.pop_ids is not None:
            fs_pulse.pop_ids = self.pop_ids
        return fs_pulse

    # Integrate the SFS in-place
    def integrate(
        self,
        Npop,
        tf,
        dt_fac=0.02,
        gamma=None,
        h=None,
        m=None,
        theta=1.0,
        adapt_dt=False,
        finite_genome=False,
        theta_fd=None,
        theta_bd=None,
        frozen=[False],
    ):
        """
        Method to simulate the spectrum's evolution for a given set of demographic
        parameters. The SFS is integrated forward-in-time, and the integration
        occurs in-place, meaning you need only call ``fs.integrate( )``, and the
        ``fs`` is updated.

        :param Npop: List of populations' relative effective sizes. Can be given
            as a list of positive values for constant sizes, or as a function that
            returns a list of sizes at a given time.
        :type Npop: list or function that returns a list
        :param tf: The total integration time in genetic units.
        :type tf: float
        :param dt_fac: The timestep factor, default is 0.02
        :type dt_fac: float, optional
        :param gamma: The selection coefficient (:math:`2 N_e s`), or list of selection
            coefficients if more than one population.
        :type gamma: float or list of floats, optional
        :param h: The dominance coefficient, or list of dominance coefficients within
            each population, if more than one population.
        :type h: float or list of floats, optional
        :param m: The migration rates matrix as an N-D array, where m[i,j] is the
            migration rate from pop j to pop i, normalized by :math:`2N_e`.
        :type m: array-like, optional
        :param theta: The scaled mutation rate :math:`4 N_e u`, which defaults to 1.
            ``theta`` can be used in the reversible model in the case of symmetric
            mutation rates. In this case, ``theta`` must be set to << 1.
        :type theta: float, optional
        :param adapt_dt: flag to allow dt correction avoiding negative entries.
        :type adapt_dt: bool, optional
        :param finite_genome: If True, simulate under the finite-genome model with
            reversible mutations. If using this model, we specify the forward
            and backward mutation rates, which are per-base rates that are not
            scaled by number of mutable loci (different from the standard ISM
            model). Defaults to False.
        :type finite_genome: bool, optional
        :param theta_fd: The forward mutation rate :math:`4 Ne u`.
        :type theta_fd: float, optional
        :param theta_bd: The backward mutation rate :math:`4 Ne v`.
        :type theta_bd: float, optional
        :param frozen: list of same length as number of pops, with True for frozen
            populations at the corresponding index.
        :type frozen: list of bools
        """
        n = numpy.array(self.shape) - 1

        if m is not None:
            m = numpy.array(m)

        if finite_genome == True and (theta_fd == None or theta_bd == None):
            if theta >= 1:
                raise ValueError(
                    "In the finite genome model, theta must be much less than 1. "
                    "If symmetric mutation rates, can use theta << 1. Otherwise, "
                    "theta_fd and theta_bd must be specified."
                )
            else:
                theta_fd = theta_bd = theta

        if hasattr(Npop, "__len__"):
            if numpy.any(frozen) and len(Npop) != len(frozen):
                raise ValueError(
                    "If one or more populations are frozen, length "
                    "of frozen must match number of simulated pops."
                )
        else:
            if numpy.any(frozen) and len(Npop(0)) != len(frozen):
                raise ValueError(
                    "If one or more populations are frozen, length "
                    "of frozen must match number of simulated pops."
                )

        if _plotting:
            model = moments.ModelPlot._get_model()
            if model is not None:
                model.evolve(tf, Npop, m)

        if len(n) == 1:
            if gamma is None:
                gamma = 0.0
            if h is None:
                h = 0.5
            if gamma == 0:
                self.data[:] = moments.Integration_nomig.integrate_neutral(
                    self.data,
                    Npop,
                    tf,
                    dt_fac,
                    theta,
                    finite_genome=finite_genome,
                    theta_fd=theta_fd,
                    theta_bd=theta_bd,
                    frozen=frozen,
                )
            else:
                # self.data[:] = integrate_1D(self.data, Npop, n, tf, dt_fac, dt_max, gamma, h, theta)
                self.data[:] = moments.Integration_nomig.integrate_nomig(
                    self.data,
                    Npop,
                    tf,
                    dt_fac,
                    gamma,
                    h,
                    theta,
                    finite_genome=finite_genome,
                    theta_fd=theta_fd,
                    theta_bd=theta_bd,
                    frozen=frozen,
                )
        else:
            if gamma is None:
                gamma = numpy.zeros(len(n))
            elif not hasattr(gamma, "__len__"):
                gamma = gamma * np.ones(len(n))
            if h is None:
                h = 0.5 * numpy.ones(len(n))
            elif not hasattr(h, "__len__"):
                h = h * np.ones(len(n))
            if m is None:
                m = numpy.zeros([len(n), len(n)])
            if (m == 0).all():
                # for more than 2 populations, the sparse solver seems to be faster than the tridiag...
                if (numpy.array(gamma) == 0).all() and len(n) < 3:
                    self.data[:] = moments.Integration_nomig.integrate_neutral(
                        self.data,
                        Npop,
                        tf,
                        dt_fac,
                        theta,
                        finite_genome=finite_genome,
                        theta_fd=theta_fd,
                        theta_bd=theta_bd,
                        frozen=frozen,
                    )
                else:
                    self.data[:] = moments.Integration_nomig.integrate_nomig(
                        self.data,
                        Npop,
                        tf,
                        dt_fac,
                        gamma,
                        h,
                        theta,
                        finite_genome=finite_genome,
                        theta_fd=theta_fd,
                        theta_bd=theta_bd,
                        frozen=frozen,
                    )
            else:
                self.data[:] = moments.Integration.integrate_nD(
                    self.data,
                    Npop,
                    tf,
                    dt_fac,
                    gamma,
                    h,
                    m,
                    theta,
                    adapt_dt,
                    finite_genome=finite_genome,
                    theta_fd=theta_fd,
                    theta_bd=theta_bd,
                    frozen=frozen,
                )

    # Functions for computing statistics from frequency spetra.
    def Fst(self):
        """
        Wright's Fst between the populations represented in the fs.

        This estimate of Fst assumes random mating, because we don't have
        heterozygote frequencies in the fs.

        Calculation is by the method of Weir and Cockerham _Evolution_ 38:1358
        (1984).  For a single SNP, the relevant formula is at the top of page
        1363. To combine results between SNPs, we use the weighted average
        indicated by equation 10.
        """
        # This gets a little obscure because we want to be able to work with
        # spectra of arbitrary dimension.

        # First quantities from page 1360
        r = self.Npop
        ns = self.sample_sizes
        nbar = numpy.mean(ns)
        nsum = numpy.sum(ns)
        nc = (nsum - numpy.sum(ns ** 2) / nsum) / (r - 1)

        # counts_per_pop is an r+1 dimensional array, where the last axis simply
        # records the indices of the entry.
        # For example, counts_per_pop[4,19,8] = [4,19,8]
        counts_per_pop = numpy.indices(self.shape)
        counts_per_pop = numpy.transpose(
            counts_per_pop, axes=list(range(1, r + 1)) + [0]
        )

        # The last axis of ptwiddle is now the relative frequency of SNPs in
        # that bin in each of the populations.
        ptwiddle = 1.0 * counts_per_pop / ns

        # Note that pbar is of the same shape as fs...
        pbar = numpy.sum(ns * ptwiddle, axis=-1) / nsum

        # We need to use 'this_slice' to get the proper aligment between
        # ptwiddle and pbar.
        this_slice = [slice(None)] * r + [numpy.newaxis]
        s2 = numpy.sum(ns * (ptwiddle - pbar[tuple(this_slice)]) ** 2, axis=-1) / (
            (r - 1) * nbar
        )

        # Note that this 'a' differs from equation 2, because we've used
        # equation 3 and b = 0 to solve for hbar.
        a = (
            nbar
            / nc
            * (s2 - 1 / (2 * nbar - 1) * (pbar * (1 - pbar) - (r - 1) / r * s2))
        )
        d = 2 * nbar / (2 * nbar - 1) * (pbar * (1 - pbar) - (r - 1) / r * s2)

        # The weighted sum over loci.
        asum = (self * a).sum()
        dsum = (self * d).sum()

        return asum / (asum + dsum)

    def S(self):
        """
        Returns the number of segregating sites in the frequency spectrum.
        """
        oldmask = self.mask.copy()
        self.mask_corners()
        S = self.sum()
        self.mask = oldmask
        return S

    def Watterson_theta(self):
        """
        Returns Watterson's estimator of theta.

        Note that is only sensible for 1-dimensional spectra.
        """
        if self.Npop != 1:
            raise ValueError("Only defined on a one-dimensional fs.")

        n = self.sample_sizes[0]
        S = self.S()
        an = numpy.sum(1.0 / numpy.arange(1, n))

        return S / an

    def theta_L(self):
        """
        Returns theta_L as defined by Zeng et al. "Statistical Tests for Detecting
        Positive Selection by Utilizing High-Frequency Variants" (2006)
        Genetics

        Note that is only sensible for 1-dimensional spectra.
        """
        if self.Npop != 1:
            raise ValueError("Only defined on a one-dimensional fs.")

        n = self.sample_sizes[0]
        return numpy.sum(numpy.arange(1, n) * self[1:n]) / (n - 1)

    def Zengs_E(self):
        """
        Returns Zeng et al.'s E statistic.

        From Zeng et al. "Statistical Tests for Detecting Positive Selection by
        Utilizing High-Frequency Variants" (2006) Genetics
        """
        num = self.theta_L() - self.Watterson_theta()

        n = self.sample_sizes[0]

        # See after Eq. 3
        an = numpy.sum(1.0 / numpy.arange(1, n))
        # See after Eq. 9
        bn = numpy.sum(1.0 / numpy.arange(1, n) ** 2)
        s = self.S()

        # See immediately after Eq. 12
        theta = self.Watterson_theta()
        theta_sq = s * (s - 1.0) / (an ** 2 + bn)

        # Eq. 14
        var = (n / (2.0 * (n - 1.0)) - 1.0 / an) * theta + (
            bn / an ** 2
            + 2.0 * (n / (n - 1.0)) ** 2 * bn
            - 2 * (n * bn - n + 1.0) / ((n - 1.0) * an)
            - (3.0 * n + 1.0) / (n - 1.0)
        ) * theta_sq

        return num / numpy.sqrt(var)

    def pi(self):
        """
        Returns the estimated expected number of pairwise differences between two
        chromosomes in the population.

        Note that this estimate includes a factor of
        sample_size / (sample_size-1) to make :math:`\\mathbb{E}[\\pi] = \\theta`.
        """
        if self.ndim != 1:
            raise ValueError("Only defined for a one-dimensional SFS.")

        n = self.sample_sizes[0]
        # sample frequencies p
        p = numpy.arange(0, n + 1, dtype=float) / n
        # This expression derives from Gillespie's _Population_Genetics:_A
        # _Concise_Guide_, 2nd edition, section 2.6.
        return n / (n - 1.0) * 2 * numpy.ma.sum(self * p * (1 - p))

    def Tajima_D(self):
        """
        Returns Tajima's D.

        Following Gillespie "Population Genetics: A Concise Guide" pg. 45

        """
        if not self.Npop == 1:
            raise ValueError("Only defined on a one-dimensional SFS.")

        S = self.S()

        n = 1.0 * self.sample_sizes[0]
        pihat = self.pi()
        theta = self.Watterson_theta()

        a1 = numpy.sum(1.0 / numpy.arange(1, n))
        a2 = numpy.sum(1.0 / numpy.arange(1, n) ** 2)
        b1 = (n + 1) / (3 * (n - 1))
        b2 = 2 * (n ** 2 + n + 3) / (9 * n * (n - 1))
        c1 = b1 - 1.0 / a1
        c2 = b2 - (n + 2) / (a1 * n) + a2 / a1 ** 2

        C = numpy.sqrt((c1 / a1) * S + c2 / (a1 ** 2 + a2) * S * (S - 1))

        return (pihat - theta) / C

    # Functions for saving and loading frequency spectra.
    # Make from_file a static method, so we can use it without an instance.
    @staticmethod
    def from_file(fid, mask_corners=True, return_comments=False):
        """
        Read frequency spectrum from file.

        See ``to_file`` for details on the file format.

        :param fid: string with file name to read from or an open file object.
        :type fid: string
        :param mask_corners: If True, mask the 'absent in all samples' and 'fixed in
            all samples' entries.
        :type mask_corners: bool, optional
        :param return_comments: If true, the return value is (fs, comments), where
            comments is a list of strings containing the comments
            from the file (without #'s).
        :type return_comments: bool, optional
        """
        newfile = False
        # Try to read from fid. If we can't, assume it's something that we can
        # use to open a file.
        if not hasattr(fid, "read"):
            newfile = True
            fid = open(fid, "r")

        line = fid.readline()
        # Strip out the comments
        comments = []
        while line.startswith("#"):
            comments.append(line[1:].strip())
            line = fid.readline()

        # Read the shape of the data
        shape_spl = line.split()
        if "folded" not in shape_spl and "unfolded" not in shape_spl:
            # This case handles the old file format
            shape = tuple([int(d) for d in shape_spl])
            folded = False
            pop_ids = None
        else:
            # This case handles the new file format
            shape, next_ii = [int(shape_spl[0])], 1
            while shape_spl[next_ii] not in ["folded", "unfolded"]:
                shape.append(int(shape_spl[next_ii]))
                next_ii += 1
            folded = shape_spl[next_ii] == "folded"
            # Are there population labels in the file?
            if len(shape_spl) > next_ii + 1:
                pop_ids = line.split('"')[1::2]
            else:
                pop_ids = None

        data = numpy.fromstring(
            fid.readline().strip(), count=numpy.product(shape), sep=" "
        )
        # fromfile returns a 1-d array. Reshape it to the proper form.
        data = data.reshape(*shape)

        maskline = fid.readline().strip()
        if not maskline:
            # The old file format didn't have a line for the mask
            mask = None
        else:
            # This case handles the new file format
            mask = numpy.fromstring(maskline, count=numpy.product(shape), sep=" ")
            mask = mask.reshape(*shape)

        # If we opened a new file, clean it up.
        if newfile:
            fid.close()

        fs = Spectrum(data, mask, mask_corners, data_folded=folded, pop_ids=pop_ids)

        if not return_comments:
            return fs
        else:
            return fs, comments

    fromfile = from_file

    def to_file(self, fid, precision=16, comment_lines=[], foldmaskinfo=True):
        """
        Write frequency spectrum to file.

        The file format is:

        - Any number of comment lines beginning with a '#'
        - A single line containing N integers giving the dimensions of the fs
          array. So this line would be '5 5 3' for an SFS that was 5x5x3.
          (That would be 4x4x2 *samples*.)
        - On the *same line*, the string 'folded' or 'unfolded' denoting the
          folding status of the array
        - On the *same line*, optional strings each containing the population
          labels in quotes separated by spaces, e.g. "pop 1" "pop 2"
        - A single line giving the array elements. The order of elements is
          e.g.: fs[0,0,0] fs[0,0,1] fs[0,0,2] ... fs[0,1,0] fs[0,1,1] ...
        - A single line giving the elements of the mask in the same order as
          the data line. '1' indicates masked, '0' indicates unmasked.

        :param fid: string with file name to write to or an open file object.
        :type fid: string
        :param precision: precision with which to write out entries of the SFS. (They
            are formated via %.<p>g, where <p> is the precision.) Defaults to 16.
        :type precision: int, optional
        :param comment_lines: list of strings to be used as comment lines in the header
            of the output file.
        :type comment_lines: list of strings, optional
        :param foldmaskinfo: If False, folding and mask and population label
            information will not be saved.
        :type foldmaskinfo: bool, optional
        """
        # Open the file object.
        newfile = False
        if not hasattr(fid, "write"):
            newfile = True
            fid = open(fid, "w")

        # Write comments
        for line in comment_lines:
            fid.write("# ")
            fid.write(line.strip())
            fid.write(os.linesep)

        # Write out the shape of the fs
        for elem in self.data.shape:
            fid.write("%i " % elem)

        if foldmaskinfo:
            if not self.folded:
                fid.write("unfolded")
            else:
                fid.write("folded")
            if self.pop_ids is not None:
                for label in self.pop_ids:
                    fid.write(' "%s"' % label)

        fid.write(os.linesep)

        # Write the data to the file
        self.data.tofile(fid, " ", "%%.%ig" % precision)
        fid.write(os.linesep)

        if foldmaskinfo:
            # Write the mask to the file
            numpy.asarray(self.mask, int).tofile(fid, " ")
            fid.write(os.linesep)

        # Close file
        if newfile:
            fid.close()

    ## Overide the (perhaps confusing) original numpy tofile method.
    tofile = to_file

    def fixed_size_sample(self, nsamples, include_masked=False):
        """
        Generate a resampled SFS from the current one. Thus, the resampled SFS
        follows a multinomial distribution given by the proportion of sites
        in each bin in the original SFS.

        :param nsamples: Number of samples to include in the new SFS.
        :type nsamples: int
        :param include_masked: If True, use all bins from the SFS. Otherwise,
            use only non-masked bins. Defaults to False.
        :type include_masked: bool, optional
        """
        flat = self.flatten()
        pvals = flat.data
        if include_masked is False:
            pvals[flat.mask] = 0
        pvals /= pvals.sum()

        sample = numpy.random.multinomial(int(nsamples), pvals)
        sample = sample.reshape(self.shape)

        return moments.Spectrum(sample, mask=self.mask, pop_ids=self.pop_ids)

    def sample(self):
        """
        Generate a Poisson-sampled fs from the current one.

        Note: Entries where the current fs is masked or 0 will be masked in the
        output sampled fs.
        """
        import scipy.stats

        # These are entries where the sampling has no meaning. Either the fs is
        # 0 there or masked.
        bad_entries = numpy.logical_or(self == 0, self.mask)
        # We convert to a 1-d array for passing into the sampler
        means = self.ravel().copy()
        # Filter out those bad entries.
        means[bad_entries.ravel()] = 1
        # Sample
        samp = scipy.stats.distributions.poisson.rvs(means, size=len(means))
        # Replace bad entries...
        samp[bad_entries.ravel()] = 0
        # Convert back to a properly shaped array
        samp = samp.reshape(self.shape)
        # Convert to a fs and mask the bad entries
        samp = Spectrum(
            samp, mask=bad_entries, data_folded=self.folded, pop_ids=self.pop_ids
        )
        return samp

    @staticmethod
    def from_ms_file(
        fid,
        average=True,
        mask_corners=True,
        return_header=False,
        pop_assignments=None,
        pop_ids=None,
        bootstrap_segments=1,
    ):
        """
        Read frequency spectrum from file of ms output.

        :param fid: string with file name to read from or an open file object.
        :param average: If True, the returned fs is the average over the runs in the ms
            file. If False, the returned fs is the sum.
        :param mask_corners: If True, mask the 'absent in all samples' and 'fixed in
            all samples' entries.
        :param return_header: If True, the return value is (fs, (command,seeds), where
            command and seeds are strings containing the ms
            commandline and the seeds used.
        :param pop_assignments: If None, the assignments of samples to populations is
            done automatically, using the assignment in the ms
            command line. To manually assign populations, pass a
            list of the from [6,8]. This example places
            the first 6 samples into population 1, and the next 8
            into population 2.
        :param pop_ids: Optional list of strings containing the population labels.
            If pop_ids is None, labels will be "pop0", "pop1", ...
        :param bootstrap_segments: If bootstrap_segments is an integer greater than 1,
            the data will be broken up into that many segments
            based on SNP position. Instead of single FS, a list
            of spectra will be returned, one for each segment.
        """
        newfile = False
        # Try to read from fid. If we can't, assume it's something that we can
        # use to open a file.
        if not hasattr(fid, "read"):
            newfile = True
            fid = open(fid, "r")

        # Parse the commandline
        command = line = fid.readline()
        command_terms = line.split()

        if command_terms[0].count("ms"):
            runs = int(command_terms[2])
            try:
                pop_flag = command_terms.index("-I")
                num_pops = int(command_terms[pop_flag + 1])
                pop_samples = [
                    int(command_terms[pop_flag + ii]) for ii in range(2, 2 + num_pops)
                ]
            except ValueError:
                num_pops = 1
                pop_samples = [int(command_terms[1])]
        else:
            raise ValueError("Unrecognized command string: %s." % command)

        total_samples = numpy.sum(pop_samples)
        if pop_assignments:
            num_pops = len(pop_assignments)
            pop_samples = pop_assignments

        sample_indices = numpy.cumsum([0] + pop_samples)
        bottom_l = sample_indices[:-1]
        top_l = sample_indices[1:]

        seeds = line = fid.readline()
        while not line.startswith("//"):
            line = fid.readline()

        counts = numpy.zeros(len(pop_samples), numpy.int_)
        fs_shape = numpy.asarray(pop_samples) + 1
        dimension = len(counts)

        if dimension > 1:
            bottom0 = bottom_l[0]
            top0 = top_l[0]
            bottom1 = bottom_l[1]
            top1 = top_l[1]
        if dimension > 2:
            bottom2 = bottom_l[2]
            top2 = top_l[2]
        if dimension > 3:
            bottom3 = bottom_l[3]
            top3 = top_l[3]
        if dimension > 4:
            bottom4 = bottom_l[4]
            top4 = top_l[4]
        if dimension > 5:
            bottom5 = bottom_l[5]
            top5 = top_l[5]

        all_data = [
            numpy.zeros(fs_shape, numpy.int_) for boot_ii in range(bootstrap_segments)
        ]
        for run_ii in range(runs):
            line = fid.readline()
            segsites = int(line.split()[-1])

            if segsites == 0:
                # Special case, need to read 3 lines to stay synced.
                for _ in range(3):
                    line = fid.readline()
                continue
            line = fid.readline()
            while not line.startswith("positions"):
                line = fid.readline()

            # Read SNP positions for creating bootstrap segments
            positions = [float(_) for _ in line.split()[1:]]
            # Where we should break our interval to create our bootstraps
            breakpts = numpy.linspace(0, 1, bootstrap_segments + 1)
            # The indices that correspond to those breakpoints
            break_iis = numpy.searchsorted(positions, breakpts)
            # Correct for searchsorted behavior if last position is 1,
            # to ensure all SNPs are captured
            break_iis[-1] = len(positions)

            # Read the chromosomes in
            chromos = fid.read((segsites + 1) * total_samples)

            # For each bootstrap segment, relevant SNPs run from start_ii:end_ii
            for boot_ii, (start_ii, end_ii) in enumerate(
                zip(break_iis[:-1], break_iis[1:])
            ):
                # Use the data array corresponding to this bootstrap segment
                data = all_data[boot_ii]
                for snp in range(start_ii, end_ii):
                    # Slice to get all the entries that refer to a given SNP
                    this_snp = chromos[snp :: segsites + 1]
                    # Count SNPs per population, and record them.
                    if dimension == 1:
                        data[this_snumpy.count("1")] += 1
                    elif dimension == 2:
                        data[
                            this_snp[bottom0:top0].count("1"),
                            this_snp[bottom1:top1].count("1"),
                        ] += 1
                    elif dimension == 3:
                        data[
                            this_snp[bottom0:top0].count("1"),
                            this_snp[bottom1:top1].count("1"),
                            this_snp[bottom2:top2].count("1"),
                        ] += 1
                    elif dimension == 4:
                        data[
                            this_snp[bottom0:top0].count("1"),
                            this_snp[bottom1:top1].count("1"),
                            this_snp[bottom2:top2].count("1"),
                            this_snp[bottom3:top3].count("1"),
                        ] += 1
                    elif dimension == 5:
                        data[
                            this_snp[bottom0:top0].count("1"),
                            this_snp[bottom1:top1].count("1"),
                            this_snp[bottom2:top2].count("1"),
                            this_snp[bottom3:top3].count("1"),
                            this_snp[bottom4:top4].count("1"),
                        ] += 1
                    elif dimension == 6:
                        data[
                            this_snp[bottom0:top0].count("1"),
                            this_snp[bottom1:top1].count("1"),
                            this_snp[bottom2:top2].count("1"),
                            this_snp[bottom3:top3].count("1"),
                            this_snp[bottom4:top4].count("1"),
                            this_snp[bottom5:top5].count("1"),
                        ] += 1
                    else:
                        # This is noticably slower, so we special case the cases
                        # above.
                        for dim_ii in range(dimension):
                            bottom = bottom_l[dim_ii]
                            top = top_l[dim_ii]
                            counts[dim_ii] = this_snp[bottom:top].count("1")
                        data[tuple(counts)] += 1

            # Read to the next iteration
            line = fid.readline()
            line = fid.readline()

        if newfile:
            fid.close()

        all_fs = [
            Spectrum(data, mask_corners=mask_corners, pop_ids=pop_ids)
            for data in all_data
        ]
        if average:
            all_fs = [fs / runs for fs in all_fs]

        # If we aren't setting up for bootstrapping, return fs, rather than a
        # list of length 1. (This ensures backward compatibility.)
        if bootstrap_segments == 1:
            all_fs = all_fs[0]

        if not return_header:
            return all_fs
        else:
            return all_fs, (command, seeds)

    @staticmethod
    def from_sfscode_file(
        fid,
        sites="all",
        average=True,
        mask_corners=True,
        return_header=False,
        pop_ids=None,
    ):
        """
        Read frequency spectrum from file of sfs_code output.

        :param fid: string with file name to read from or an open file object.
        :param sites: If sites=='all', return the fs of all sites. If sites == 'syn',
            use only synonymous mutations. If sites == 'nonsyn', use
            only non-synonymous mutations.
        :param average: If True, the returned fs is the average over the runs in the
            file. If False, the returned fs is the sum.
        :param mask_corners: If True, mask the 'absent in all samples' and 'fixed in
            all samples' entries.
        :param return_header: If true, the return value is (fs, (command,seeds), where
            command and seeds are strings containing the ms
            commandline and the seeds used.
        :param pop_ids: Optional list of strings containing the population labels.
            If pop_ids is None, labels will be "pop0", "pop1", ...
        """
        newfile = False
        # Try to read from fid. If we can't, assume it's something that we can
        # use to open a file.
        if not hasattr(fid, "read"):
            newfile = True
            fid = open(fid, "r")

        if sites == "all":
            only_nonsyn, only_syn = False, False
        elif sites == "syn":
            only_nonsyn, only_syn = False, True
        elif sites == "nonsyn":
            only_nonsyn, only_syn = True, False
        else:
            raise ValueError(
                "'sites' argument must be one of ('all', 'syn', " "'nonsyn')."
            )

        command = fid.readline()
        command_terms = command.split()

        runs = int(command_terms[2])
        num_pops = int(command_terms[1])

        # sfs_code default is 6 individuals, and I assume diploid pop
        pop_samples = [12] * num_pops
        if "--sampSize" in command_terms or "-n" in command_terms:
            try:
                pop_flag = command_terms.index("--sampSize")
                pop_flag = command_terms.index("-n")
            except ValueError:
                pass
            pop_samples = [
                2 * int(command_terms[pop_flag + ii]) for ii in range(1, 1 + num_pops)
            ]

        pop_samples = numpy.asarray(pop_samples)
        pop_digits = [str(i) for i in range(num_pops)]
        pop_fixed_str = [",%s.-1" % i for i in range(num_pops)]
        pop_count_str = [",%s." % i for i in range(num_pops)]

        seeds = fid.readline()
        line = fid.readline()

        data = numpy.zeros(numpy.asarray(pop_samples) + 1, numpy.int_)

        # line = //iteration...
        line = fid.readline()
        for iter_ii in range(runs):
            for ii in range(5):
                line = fid.readline()

            # It is possible for a mutation to be listed several times in the
            # output.  To accomodate this, I keep a dictionary of identities
            # for those mutations, and hold off processing them until I've seen
            # all mutations listed for the iteration.
            mut_dict = {}

            # Loop until this iteration ends.
            while not line.startswith("//") and line != "":
                split_line = line.split(";")
                if split_line[-1] == "\n":
                    split_line = split_line[:-1]

                # Loop over mutations on this line.
                for mut_ii, mutation in enumerate(split_line):
                    counts_this_mut = numpy.zeros(num_pops, numpy.int_)

                    split_mut = mutation.split(",")

                    # Exclude synonymous mutations
                    if only_nonsyn and split_mut[7] == "0":
                        continue
                    # Exclude nonsynonymous mutations
                    if only_syn and split_mut[7] == "1":
                        continue

                    ind_start = len(",".join(split_mut[:12]))
                    by_individual = mutation[ind_start:]

                    mut_id = ",".join(split_mut[:4] + split_mut[5:11])

                    # Count mutations in each population
                    for pop_ii, fixed_str, count_str in zip(
                        range(num_pops), pop_fixed_str, pop_count_str
                    ):
                        if fixed_str in by_individual:
                            counts_this_mut[pop_ii] = pop_samples[pop_ii]
                        else:
                            counts_this_mut[pop_ii] = by_individual.count(count_str)

                    # Initialize the list that will track the counts for this
                    # mutation. Using setdefault means that it won't overwrite
                    # if there's already a list stored there.
                    mut_dict.setdefault(mut_id, [0] * num_pops)
                    for ii in range(num_pops):
                        if counts_this_mut[ii] > 0 and mut_dict[mut_id][ii] > 0:
                            sys.stderr.write(
                                "Contradicting counts between "
                                "listings for mutation %s in "
                                "population %i." % (mut_id, ii)
                            )
                        mut_dict[mut_id][ii] = max(
                            counts_this_mut[ii], mut_dict[mut_id][ii]
                        )

                line = fid.readline()

            # Now apply all the mutations with fixations that we deffered.
            for mut_id, counts in mut_dict.items():
                if numpy.any(numpy.asarray(counts) > pop_samples):
                    sys.stderr.write(
                        "counts_this_mut > pop_samples: %s > "
                        "%s\n%s\n" % (counts, pop_samples, mut_id)
                    )
                    counts = numpy.minimum(counts, pop_samples)
                data[tuple(counts)] += 1

        if newfile:
            fid.close()

        fs = Spectrum(data, mask_corners=mask_corners, pop_ids=pop_ids)
        if average:
            fs /= runs

        if not return_header:
            return fs
        else:
            return fs, (command, seeds)

    def scramble_pop_ids(self, mask_corners=True):
        """
        Spectrum corresponding to scrambling individuals among populations.

        This is useful for assessing how diverged populations are.
        Essentially, it pools all the individuals represented in the fs and
        generates new populations of random individuals (without replacement)
        from that pool. If this fs is significantly different from the
        original, that implies population structure.
        """
        original_folded = self.folded
        # If we started with an folded Spectrum, we need to unfold before
        # projecting.
        if original_folded:
            self = self.unfold()

        total_samp = numpy.sum(self.sample_sizes)

        # First generate a 1d sfs for the pooled population.
        combined = numpy.zeros(total_samp + 1)
        # For each entry in the fs, this is the total number of derived alleles
        total_per_entry = self._total_per_entry()
        # Sum up to generate the equivalent 1-d spectrum.
        for derived, counts in zip(total_per_entry.ravel(), self.ravel()):
            combined[derived] += counts

        # Now resample back into a n-d spectrum
        # For each entry, this is the counts per popuation.
        #  e.g. counts_per_entry[3,4,5] = [3,4,5]
        counts_per_entry = self._counts_per_entry()
        # Reshape it to be 1-d, so we can iterate over it easily.
        counts_per_entry = counts_per_entry.reshape(numpy.prod(self.shape), self.ndim)
        resamp = numpy.zeros(self.shape)
        for counts, derived in zip(counts_per_entry, total_per_entry.ravel()):
            # The probability here is
            # (t1 choose d1)*(t2 choose d2)/(ntot choose derived)
            lnprob = sum(
                Numerics._lncomb(t, d) for t, d in zip(self.sample_sizes, counts)
            )
            lnprob -= Numerics._lncomb(total_samp, derived)
            prob = numpy.exp(lnprob)
            # Assign result using the appropriate weighting
            resamp[tuple(counts)] += prob * combined[derived]

        resamp = Spectrum(resamp, mask_corners=mask_corners)
        if not original_folded:
            return resamp
        else:
            return resamp.fold()

    @staticmethod
    def from_data_dict(
        data_dict, pop_ids, projections, mask_corners=True, polarized=True
    ):
        """
        Spectrum from a dictionary of polymorphisms.

        The data dictionary should be organized as:

        .. code-block::

            {snp_id: {
                'segregating': ['A','T'],
                'calls': {
                    'YRI': (23,3),
                    'CEU': (7,3)
                },
                'outgroup_allele': 'T'
            }}

        The 'calls' entry gives the successful calls in each population, in the
        order that the alleles are specified in 'segregating'.
        Non-diallelic polymorphisms are skipped.

        :param pop_ids: list of which populations to make fs for.
        :param projections: list of sample sizes to project down to for each
            population.
        :param polarized: If True, the data are assumed to be correctly polarized by
            'outgroup_allele'. SNPs in which the 'outgroup_allele'
            information is missing or '-' or not concordant with the
            segregating alleles will be ignored.
            If False, any 'outgroup_allele' info present is ignored,
            and the returned spectrum is folded.
        """
        Npops = len(pop_ids)
        fs = numpy.zeros(numpy.asarray(projections) + 1)
        for snp, snp_info in data_dict.items():
            # Skip SNPs that aren't biallelic.
            if len(snp_info["segregating"]) != 2:
                continue

            allele1, allele2 = snp_info["segregating"]
            if not polarized:
                # If we don't want to polarize, we can choose which allele is
                # derived arbitrarily since we'll fold anyways.
                outgroup_allele = allele1
            elif (
                "outgroup_allele" in snp_info
                and snp_info["outgroup_allele"] != "-"
                and snp_info["outgroup_allele"] in snp_info["segregating"]
            ):
                # Otherwise we need to check that it's a useful outgroup
                outgroup_allele = snp_info["outgroup_allele"]
            else:
                # If we're polarized and we didn't have good outgroup info, skip
                # this SNP.
                continue

            # Extract the allele calls for each population.
            allele1_calls = [snp_info["calls"][pop][0] for pop in pop_ids]
            allele2_calls = [snp_info["calls"][pop][1] for pop in pop_ids]
            # How many chromosomes did we call successfully in each population?
            successful_calls = [
                a1 + a2 for (a1, a2) in zip(allele1_calls, allele2_calls)
            ]

            # Which allele is derived (different from outgroup)?
            if allele1 == outgroup_allele:
                derived_calls = allele2_calls
            elif allele2 == outgroup_allele:
                derived_calls = allele1_calls

            # To handle arbitrary numbers of populations in the fs, we need
            # to do some tricky slicing.
            slices = [[numpy.newaxis] * len(pop_ids) for ii in range(Npops)]
            for ii in range(len(pop_ids)):
                slices[ii][ii] = slice(None, None, None)

            # Do the projection for this SNP.
            pop_contribs = []
            iter = zip(projections, successful_calls, derived_calls)
            for pop_ii, (p_to, p_from, hits) in enumerate(iter):
                contrib = Numerics._cached_projection(p_to, p_from, hits)[
                    slices[pop_ii]
                ]
                pop_contribs.append(contrib)
            fs += functools.reduce(operator.mul, pop_contribs)
        fsout = Spectrum(fs, mask_corners=mask_corners, pop_ids=pop_ids)
        if polarized:
            return fsout
        else:
            return fsout.fold()

    @staticmethod
    def _from_count_dict(count_dict, projections, polarized=True, pop_ids=None):
        """
        Frequency spectrum from data mapping SNP configurations to counts.

        :param count_dict: Result of Misc.count_data_dict
        :param projections: List of sample sizes to project down to for each
            population.
        :param polarized: If True, only include SNPs that count_dict marks as polarized.
            If False, include all SNPs and fold resulting Spectrum.
        :param pop_ids: Optional list of strings containing the population labels.
        """

        # create slices for projection calculation
        slices = [[numpy.newaxis] * len(projections) for ii in range(len(projections))]
        for ii in range(len(projections)):
            slices[ii][ii] = slice(None, None, None)

        fs_total = moments.Spectrum(
            numpy.zeros(numpy.array(projections) + 1), pop_ids=pop_ids
        )
        for (
            (called_by_pop, derived_by_pop, this_snp_polarized),
            count,
        ) in count_dict.items():
            if polarized and not this_snp_polarized:
                continue
            pop_contribs = []
            iter = zip(projections, called_by_pop, derived_by_pop)
            for pop_ii, (p_to, p_from, hits) in enumerate(iter):
                contrib = Numerics._cached_projection(p_to, p_from, hits)[
                    slices[pop_ii]
                ]
                pop_contribs.append(contrib)
            fs_proj = functools.reduce(operator.mul, pop_contribs)

            # create slices for adding projected fs to overall fs
            fs_total += count * fs_proj
        if polarized:
            return fs_total
        else:
            return fs_total.fold()

    @staticmethod
    def _data_by_tri(data_dict):
        """
        Nest the data by derived context and outgroup base.

        The resulting dictionary contains only SNPs which are appropriate for
        use of Hernandez's ancestral misidentification correction. It is
        organized as {(derived_tri, outgroup_base): {snp_id: data,...}}
        """
        result = {}
        genetic_bases = "ACTG"
        for snp, snp_info in data_dict.items():
            # Skip non-diallelic polymorphisms
            if len(snp_info["segregating"]) != 2:
                continue
            allele1, allele2 = snp_info["segregating"]
            # Filter out SNPs where we either non-constant ingroup or outgroup
            # context.
            try:
                ingroup_tri = snp_info["context"]
                outgroup_tri = snp_info["outgroup_context"]
            except KeyError:
                continue
            if not outgroup_tri[1] == snp_info["outgroup_allele"]:
                raise ValueError(
                    "Outgroup context and allele are inconsistent "
                    "for polymorphism: %s." % snp
                )
            outgroup_allele = outgroup_tri[1]

            # These are all the requirements to apply the ancestral correction.
            # First 2 are constant context.
            # Next 2 are sensible context.
            # Next 1 is that outgroup allele is one of the segregating.
            # Next 2 are that segregating alleles are sensible.
            if (
                outgroup_tri[0] != ingroup_tri[0]
                or outgroup_tri[2] != ingroup_tri[2]
                or ingroup_tri[0] not in genetic_bases
                or ingroup_tri[2] not in genetic_bases
                or outgroup_allele not in [allele1, allele2]
                or allele1 not in genetic_bases
                or allele2 not in genetic_bases
            ):
                continue

            if allele1 == outgroup_allele:
                derived_allele = allele2
            elif allele2 == outgroup_allele:
                # In this case, the second allele is non_outgroup
                derived_allele = allele1
            derived_tri = ingroup_tri[0] + derived_allele + ingroup_tri[2]
            result.setdefault((derived_tri, outgroup_allele), {})
            result[derived_tri, outgroup_allele][snp] = snp_info
        return result

    @staticmethod
    def from_data_dict_corrected(
        data_dict, pop_ids, projections, fux_filename, force_pos=True, mask_corners=True
    ):
        """
        Spectrum from a dictionary of polymorphisms, corrected for ancestral
        misidentification.

        The correction is based upon Hernandez, Williamson & Bustamante _Mol_Biol_Evol_
            24:1792 (2007)

        :param force_pos: If the correction is too agressive, it may leave some small
            entries in the fs less than zero. If force_pos is true,
            these entries will be set to zero, in such a way that the
            total number of segregating SNPs is conserved.
        :param fux_filename: The name of the file containing the
            misidentification probabilities.
            The file is of the form:
            - # Any number of comments lines beginning with #
            - AAA T 0.001
            - AAA G 0.02
            - ...
            Where every combination of three + one bases is considered
            (order is not important).  The triplet is the context and
            putatively derived allele (x) in the reference species. The
            single base is the base (u) in the outgroup. The numerical
            value is 1-f_{ux} in the notation of the paper.

        The data dictionary should be organized as:
            {snp_id:{'segregating': ['A','T'],
                     'calls': {'YRI': (23,3),
                                'CEU': (7,3)
                                },
                     'outgroup_allele': 'T',
                     'context': 'CAT',
                     'outgroup_context': 'CAT'
                    }
            }
        The additional entries are 'context', which includes the two flanking
        bases in the species of interest, and 'outgroup_context', which
        includes the aligned bases in the outgroup.

        This method skips entries for which the correction cannot be applied.
        Most commonly this is because of missing or non-constant context.
        """
        # Read the fux file into a dictionary.
        fux_dict = {}
        f = open(fux_filename)
        for line in f.readlines():
            if line.startswith("#"):
                continue
            sp = line.split()
            fux_dict[(sp[0], sp[1])] = 1 - float(sp[2])
        f.close()

        # Divide the data into classes based on ('context', 'outgroup_allele')
        by_context = Spectrum._data_by_tri(data_dict)

        fs = numpy.zeros(numpy.asarray(projections) + 1)
        while by_context:
            # Each time through this loop, we eliminate two entries from the
            # data dictionary. These correspond to one class and its
            # corresponding misidentified class.
            (derived_tri, out_base), nomis_data = by_context.popitem()

            # The corresponding bases if the ancestral state had been
            # misidentifed.
            mis_out_base = derived_tri[1]
            mis_derived_tri = derived_tri[0] + out_base + derived_tri[2]
            # Get the data for that case. Note that we default to an empty
            # dictionary if we don't have data for that class.
            mis_data = by_context.pop((mis_derived_tri, mis_out_base), {})

            fux = fux_dict[(derived_tri, out_base)]
            fxu = fux_dict[(mis_derived_tri, mis_out_base)]

            # Get the spectra for these two cases
            Nux = Spectrum.from_data_dict(nomis_data, pop_ids, projections)
            Nxu = Spectrum.from_data_dict(mis_data, pop_ids, projections)

            # Equations 5 & 6 from the paper.
            Nxu_rev = Numerics.reverse_array(Nxu)
            Rux = (fxu * Nux - (1 - fxu) * Nxu_rev) / (fux + fxu - 1)
            Rxu = Numerics.reverse_array(
                (fux * Nxu_rev - (1 - fux) * Nux) / (fux + fxu - 1)
            )

            fs += Rux + Rxu

        # Here we take the negative entries, and flip them back, so they end up
        # zero and the total number of SNPs is conserved.
        if force_pos:
            negative_entries = numpy.minimum(0, fs)
            fs -= negative_entries
            fs += Numerics.reverse_array(negative_entries)

        return Spectrum(fs, mask_corners=mask_corners, pop_ids=pop_ids)

    @staticmethod
    def from_demes(
        g, sampled_demes, sample_sizes, sample_times=None, Ne=None, unsampled_n=4
    ):
        """
        Takes a deme graph and computes the SFS. ``demes`` is a package for
        specifying demographic models in a user-friendly, human-readable YAML
        format. This function automatically parses the demographic description
        and returns a SFS for the specified populations and sample sizes.

        This function is new in version 1.1.0. Future developments will allow for
        inference using ``demes``-based demographic descriptions.

        :param g: A ``demes`` DemeGraph from which to compute the SFS. The DemeGraph
            can either be specified as a YAML file, in which case `g` is a string,
            or as a ``DemeGraph`` object.
        :type g: str or :class:`demes.DemeGraph`
        :param sampled_demes: A list of deme IDs to take samples from. We can repeat
            demes, as long as the sampling of repeated deme IDs occurs at distinct
            times.
        :type sampled_demes: list of strings
        :param sample_sizes: A list of the same length as ``sampled_demes``,
            giving the sample sizes for each sampled deme.
        :type sample_sizes: list of ints
        :param sample_times: If None, assumes all sampling occurs at the end of the
            existence of the sampled deme. If there are
            ancient samples, ``sample_times`` must be a list of same length as
            ``sampled_demes``, giving the sampling times for each sampled
            deme. Sampling times are given in time units of the original deme graph,
            so might not necessarily be generations (e.g. if ``g.time_units`` is years)
        :type sample_times: list of floats, optional
        :param Ne: reference population size. If none is given, we use the initial
            size of the root deme.
        :type Ne: float, optional
        :param unsampled_n: The default sample size of unsampled demes, which must be
            greater than or equal to 4.
        :type unsampled_n: int, optional
        :return: A ``moments`` site frequency spectrum, with dimension equal to the
            length of ``sampled_demes``, and shape equal to ``sample_sizes`` plus one
            in each dimension, indexing the allele frequency in each deme from 0
            to n[i], where i is the deme index.
        :rtype: :class:`moments.Spectrum`
        """
        if not _imported_demes:
            try:
                import demes
            except ImportError:
                raise ImportError("demes is not installed")
            import moments.Demes

        if isinstance(g, str):
            dg = demes.load(g)
        else:
            dg = g

        fs = moments.Demes.SFS(
            dg, sampled_demes, sample_sizes, sample_times=None, Ne=None, unsampled_n=4
        )
        return fs

    # The code below ensures that when I do arithmetic with Spectrum objects,
    # it is not done between a folded and an unfolded array. If it is, I raise
    # a ValueError.

    # While I'm at it, I'm also fixing the annoying behavior that if a1 and a2
    # are masked arrays, and a3 = a1 + a2. Then wherever a1 or a2 was masked,
    # a3.data ends up with the a1.data values, rather than a1.data + a2.data.
    # Note that this fix doesn't work for operation by numpy.ma.exp and
    # numpy.ma.log. Guess I can't have everything.

    # I'm using exec here to avoid copy-pasting a dozen boiler-plate functions.
    # The calls to check_folding_equal ensure that we don't try to combine
    # folded and unfolded Spectrum objects.

    # I set check_folding = False in the constructor because it raises useless
    # warnings when, for example, I do (model + 1).

    # These functions also ensure that the pop_ids
    # get properly copied over.

    # This is pretty advanced Python voodoo, so don't fret if you don't
    # understand it at first glance. :-)
    for method in [
        "__add__",
        "__radd__",
        "__sub__",
        "__rsub__",
        "__mul__",
        "__rmul__",
        "__div__",
        "__rdiv__",
        "__truediv__",
        "__rtruediv__",
        "__floordiv__",
        "__rfloordiv__",
        "__rpow__",
        "__pow__",
    ]:
        exec(
            """
def %(method)s(self, other):
    self._check_other_folding(other)
    if isinstance(other, numpy.ma.masked_array):
        newdata = self.data.%(method)s (other.data)
        newmask = numpy.ma.mask_or(self.mask, other.mask)
    else:
        newdata = self.data.%(method)s (other)
        newmask = self.mask
    newpop_ids = self.pop_ids
    if hasattr(other, 'pop_ids'):
        if other.pop_ids is None:
            newpop_ids = self.pop_ids
        elif self.pop_ids is None:
            newpop_ids = other.pop_ids
        elif other.pop_ids != self.pop_ids:
            logger.warn('Arithmetic between Spectra with different pop_ids. '
                        'Resulting pop_id may not be correct.')
    outfs = self.__class__.__new__(self.__class__, newdata, newmask, 
                                   mask_corners=False, data_folded=self.folded,
                                   check_folding=False, pop_ids=newpop_ids)
    return outfs
"""
            % {"method": method}
        )

    # Methods that modify the Spectrum in-place.
    for method in [
        "__iadd__",
        "__isub__",
        "__imul__",
        "__idiv__",
        "__itruediv__",
        "__ifloordiv__",
        "__ipow__",
    ]:
        exec(
            """
def %(method)s(self, other):
    self._check_other_folding(other)
    if isinstance(other, numpy.ma.masked_array):
        self.data.%(method)s (other.data)
        self.mask = numpy.ma.mask_or(self.mask, other.mask)
    else:
        self.data.%(method)s (other)
    if hasattr(other, 'pop_ids') and other.pop_ids is not None\
             and other.pop_ids != self.pop_ids:
        logger.warn('Arithmetic between Spectra with different pop_ids. '
                    'Resulting pop_id may not be correct.')
    return self
"""
            % {"method": method}
        )

    def _check_other_folding(self, other):
        """
        Ensure other Spectrum has same .folded status
        """
        if isinstance(other, self.__class__) and other.folded != self.folded:
            raise ValueError(
                "Cannot operate with a folded Spectrum and an " "unfolded one."
            )

<<<<<<< HEAD
=======
    # spectrum integration
    # We chose the most efficient solver for each case
    def integrate(
        self,
        Npop,
        tf,
        dt_fac=0.02,
        gamma=None,
        h=None,
        m=None,
        theta=1.0,
        adapt_dt=False,
        finite_genome=False,
        theta_fd=None,
        theta_bd=None,
        frozen=[False],
    ):
        """
        Method to simulate the spectrum's evolution for a given set of demographic parameters.
        Npop: Populations effective sizes.
        n: samples sizes.
        tf: integration time in genetic units.
        dt_fac: timestep factor. 
        gamma: selection parameter (Ns).
        h: dominance coefficient.
        m: migration rates matrix (2D array, m[i,j] is the migration rate from pop j to pop i, normalized by 1/4N1).
        theta: theta parameter.
        adapt_dt: flag to allow dt correction avoiding negative entries.
        frozen: list of same length as number of pops, with True for frozen populations at the corresponding index.
        """
        n = numpy.array(self.shape) - 1

        if m is not None and not callable(m):
            m = numpy.array(m)

        if finite_genome == True and (theta_fd == None or theta_bd == None):
            raise ValueError(
                "Forward and backward mutation rates must be "
                "specified in the finite genome model."
            )

        if hasattr(Npop, "__len__"):
            if numpy.any(frozen) and len(Npop) != len(frozen):
                raise ValueError(
                    "If one or more populations are frozen, length "
                    "of frozen must match number of simulated pops."
                )
        else:
            if numpy.any(frozen) and len(Npop(0)) != len(frozen):
                raise ValueError(
                    "If one or more populations are frozen, length "
                    "of frozen must match number of simulated pops."
                )

        if plotting:
            model = moments.ModelPlot._get_model()
            if model is not None:
                model.evolve(tf, Npop, m)

        if len(n) == 1:
            if gamma is None:
                gamma = 0.0
            if h is None:
                h = 0.5
            if gamma == 0:
                self.data[:] = moments.Integration_nomig.integrate_neutral(
                    self.data,
                    Npop,
                    tf,
                    dt_fac,
                    theta,
                    finite_genome=finite_genome,
                    theta_fd=theta_fd,
                    theta_bd=theta_bd,
                    frozen=frozen,
                )
            else:
                # self.data[:] = integrate_1D(self.data, Npop, n, tf, dt_fac, dt_max, gamma, h, theta)
                self.data[:] = moments.Integration_nomig.integrate_nomig(
                    self.data,
                    Npop,
                    tf,
                    dt_fac,
                    gamma,
                    h,
                    theta,
                    finite_genome=finite_genome,
                    theta_fd=theta_fd,
                    theta_bd=theta_bd,
                    frozen=frozen,
                )
        else:
            if gamma is None:
                gamma = numpy.zeros(len(n))
            if h is None:
                h = 0.5 * numpy.ones(len(n))
            if m is None:
                m = numpy.zeros([len(n), len(n)])
            if not callable(m) and (m == 0).all():
                # for more than 2 populations, the sparse solver seems to be faster than the tridiag...
                if (numpy.array(gamma) == 0).all() and len(n) < 3:
                    self.data[:] = moments.Integration_nomig.integrate_neutral(
                        self.data,
                        Npop,
                        tf,
                        dt_fac,
                        theta,
                        finite_genome=finite_genome,
                        theta_fd=theta_fd,
                        theta_bd=theta_bd,
                        frozen=frozen,
                    )
                else:
                    self.data[:] = moments.Integration_nomig.integrate_nomig(
                        self.data,
                        Npop,
                        tf,
                        dt_fac,
                        gamma,
                        h,
                        theta,
                        finite_genome=finite_genome,
                        theta_fd=theta_fd,
                        theta_bd=theta_bd,
                        frozen=frozen,
                    )
            else:
                self.data[:] = moments.Integration.integrate_nD(
                    self.data,
                    Npop,
                    tf,
                    dt_fac,
                    gamma,
                    h,
                    m,
                    theta,
                    adapt_dt,
                    finite_genome=finite_genome,
                    theta_fd=theta_fd,
                    theta_bd=theta_bd,
                    frozen=frozen,
                )

>>>>>>> 07bca9e8

# Allow spectrum objects to be pickled.
# See http://effbot.org/librarybook/copy-reg.htm
try:
    import copy_reg

    def Spectrum_unpickler(data, mask, data_folded, pop_ids):
        return moments.Spectrum(
            data,
            mask,
            mask_corners=False,
            data_folded=data_folded,
            check_folding=False,
            pop_ids=pop_ids,
        )

    def Spectrum_pickler(fs):
        return (
            Spectrum_unpickler,
            (fs.data, fs.mask, fs.folded, fs.pop_ids),
        )

    copy_reg.pickle(Spectrum, Spectrum_pickler, Spectrum_unpickler)
except:
    import copyreg

    def Spectrum_unpickler(data, mask, data_folded, pop_ids):
        return moments.Spectrum(
            data,
            mask,
            mask_corners=False,
            data_folded=data_folded,
            check_folding=False,
            pop_ids=pop_ids,
        )

    def Spectrum_pickler(fs):
        return (
            Spectrum_unpickler,
            (fs.data, fs.mask, fs.folded, fs.pop_ids),
        )

    copyreg.pickle(Spectrum, Spectrum_pickler, Spectrum_unpickler)<|MERGE_RESOLUTION|>--- conflicted
+++ resolved
@@ -676,8 +676,10 @@
         :param h: The dominance coefficient, or list of dominance coefficients within
             each population, if more than one population.
         :type h: float or list of floats, optional
-        :param m: The migration rates matrix as an N-D array, where m[i,j] is the
-            migration rate from pop j to pop i, normalized by :math:`2N_e`.
+        :param m: The migration rates matrix as an 2-D array, where m[i,j] is the
+            migration rate from pop j to pop i, normalized by :math:`2N_e`. `m` may
+            be either a 2-D array, or a function that returns a 2-D array (with
+            dimensions equal to (num pops)x(num pops)).
         :type m: array-like, optional
         :param theta: The scaled mutation rate :math:`4 N_e u`, which defaults to 1.
             ``theta`` can be used in the reversible model in the case of symmetric
@@ -701,7 +703,7 @@
         """
         n = numpy.array(self.shape) - 1
 
-        if m is not None:
+        if m is not None and not callable(m):
             m = numpy.array(m)
 
         if finite_genome == True and (theta_fd == None or theta_bd == None):
@@ -775,7 +777,7 @@
                 h = h * np.ones(len(n))
             if m is None:
                 m = numpy.zeros([len(n), len(n)])
-            if (m == 0).all():
+            if not callable(m) and (m == 0).all():
                 # for more than 2 populations, the sparse solver seems to be faster than the tridiag...
                 if (numpy.array(gamma) == 0).all() and len(n) < 3:
                     self.data[:] = moments.Integration_nomig.integrate_neutral(
@@ -2062,152 +2064,6 @@
                 "Cannot operate with a folded Spectrum and an " "unfolded one."
             )
 
-<<<<<<< HEAD
-=======
-    # spectrum integration
-    # We chose the most efficient solver for each case
-    def integrate(
-        self,
-        Npop,
-        tf,
-        dt_fac=0.02,
-        gamma=None,
-        h=None,
-        m=None,
-        theta=1.0,
-        adapt_dt=False,
-        finite_genome=False,
-        theta_fd=None,
-        theta_bd=None,
-        frozen=[False],
-    ):
-        """
-        Method to simulate the spectrum's evolution for a given set of demographic parameters.
-        Npop: Populations effective sizes.
-        n: samples sizes.
-        tf: integration time in genetic units.
-        dt_fac: timestep factor. 
-        gamma: selection parameter (Ns).
-        h: dominance coefficient.
-        m: migration rates matrix (2D array, m[i,j] is the migration rate from pop j to pop i, normalized by 1/4N1).
-        theta: theta parameter.
-        adapt_dt: flag to allow dt correction avoiding negative entries.
-        frozen: list of same length as number of pops, with True for frozen populations at the corresponding index.
-        """
-        n = numpy.array(self.shape) - 1
-
-        if m is not None and not callable(m):
-            m = numpy.array(m)
-
-        if finite_genome == True and (theta_fd == None or theta_bd == None):
-            raise ValueError(
-                "Forward and backward mutation rates must be "
-                "specified in the finite genome model."
-            )
-
-        if hasattr(Npop, "__len__"):
-            if numpy.any(frozen) and len(Npop) != len(frozen):
-                raise ValueError(
-                    "If one or more populations are frozen, length "
-                    "of frozen must match number of simulated pops."
-                )
-        else:
-            if numpy.any(frozen) and len(Npop(0)) != len(frozen):
-                raise ValueError(
-                    "If one or more populations are frozen, length "
-                    "of frozen must match number of simulated pops."
-                )
-
-        if plotting:
-            model = moments.ModelPlot._get_model()
-            if model is not None:
-                model.evolve(tf, Npop, m)
-
-        if len(n) == 1:
-            if gamma is None:
-                gamma = 0.0
-            if h is None:
-                h = 0.5
-            if gamma == 0:
-                self.data[:] = moments.Integration_nomig.integrate_neutral(
-                    self.data,
-                    Npop,
-                    tf,
-                    dt_fac,
-                    theta,
-                    finite_genome=finite_genome,
-                    theta_fd=theta_fd,
-                    theta_bd=theta_bd,
-                    frozen=frozen,
-                )
-            else:
-                # self.data[:] = integrate_1D(self.data, Npop, n, tf, dt_fac, dt_max, gamma, h, theta)
-                self.data[:] = moments.Integration_nomig.integrate_nomig(
-                    self.data,
-                    Npop,
-                    tf,
-                    dt_fac,
-                    gamma,
-                    h,
-                    theta,
-                    finite_genome=finite_genome,
-                    theta_fd=theta_fd,
-                    theta_bd=theta_bd,
-                    frozen=frozen,
-                )
-        else:
-            if gamma is None:
-                gamma = numpy.zeros(len(n))
-            if h is None:
-                h = 0.5 * numpy.ones(len(n))
-            if m is None:
-                m = numpy.zeros([len(n), len(n)])
-            if not callable(m) and (m == 0).all():
-                # for more than 2 populations, the sparse solver seems to be faster than the tridiag...
-                if (numpy.array(gamma) == 0).all() and len(n) < 3:
-                    self.data[:] = moments.Integration_nomig.integrate_neutral(
-                        self.data,
-                        Npop,
-                        tf,
-                        dt_fac,
-                        theta,
-                        finite_genome=finite_genome,
-                        theta_fd=theta_fd,
-                        theta_bd=theta_bd,
-                        frozen=frozen,
-                    )
-                else:
-                    self.data[:] = moments.Integration_nomig.integrate_nomig(
-                        self.data,
-                        Npop,
-                        tf,
-                        dt_fac,
-                        gamma,
-                        h,
-                        theta,
-                        finite_genome=finite_genome,
-                        theta_fd=theta_fd,
-                        theta_bd=theta_bd,
-                        frozen=frozen,
-                    )
-            else:
-                self.data[:] = moments.Integration.integrate_nD(
-                    self.data,
-                    Npop,
-                    tf,
-                    dt_fac,
-                    gamma,
-                    h,
-                    m,
-                    theta,
-                    adapt_dt,
-                    finite_genome=finite_genome,
-                    theta_fd=theta_fd,
-                    theta_bd=theta_bd,
-                    frozen=frozen,
-                )
-
->>>>>>> 07bca9e8
 
 # Allow spectrum objects to be pickled.
 # See http://effbot.org/librarybook/copy-reg.htm
