"""
Contains Spectrum object, which represents frequency spectra.
"""
import logging
logging.basicConfig()
logger = logging.getLogger('Spectrum_mod')

import operator
import os

import numpy
from numpy import newaxis as nuax
import scipy.misc as misc
# Account for difference in scipy installations.
try:
    from scipy.misc import comb
except ImportError:
    from scipy import comb
from scipy.integrate import trapz
from scipy.special import betainc

from moments.Integration import integrate_nD
from moments.Integration_nomig import integrate_nomig, integrate_neutral
import moments.Numerics
from moments.Numerics import reverse_array, _cached_projection, _lncomb
plotting = True
try:
    import moments.ModelPlot
except ImportError: #if matplotlib is not present, do not import, and do not run plotting 
                    # functions
    plotting = False
class Spectrum(numpy.ma.masked_array):
    """
    Represents a frequency spectrum.

    Spectra are represented by masked arrays. The masking allows us to ignore
    specific entries in the spectrum. Most often, these are the absent and fixed
    categories.

    The constructor has the format:
        fs = moments.Spectrum(data, mask, mask_corners, data_folded, check_folding,
                           pop_ids, extrap_x)
        
        data: The frequency spectrum data
        mask: An optional array of the same size as data. 'True' entires in
              this array are masked in the Spectrum. These represent missing
              data categories. (For example, you may not trust your singleton
              SNP calling.)
        mask_corners: If True (default), the 'observed in none' and 'observed 
                      in all' entries of the FS will be masked. Typically these
                      entries are unobservable, and moments cannot reliably
                      calculate them, so you will almost always want
                      mask_corners=True.g
                      The exception is if we are simulating under the finite 
                      genome model, in which case we track the probability of
                      a site to be fixed for either allele
        data_folded: If True, it is assumed that the input data is folded. An
                     error will be raised if the input data and mask are not
                     consistent with a folded Spectrum.
        check_folding: If True and data_folded=True, the data and mask will be
                       checked to ensure they are consistent with a folded
                       Spectrum. If they are not, a warning will be printed.
        pop_ids: Optional list of strings containing the population labels.
        extrap_x: Optional floating point value specifying x value to use
                  for extrapolation.
    """
    def __new__(subtype, data, mask=numpy.ma.nomask, mask_corners=True, 
                data_folded=None, check_folding=True, dtype=float, copy=True, 
                fill_value=numpy.nan, keep_mask=True, shrink=True, 
                pop_ids=None, extrap_x=None):
        data = numpy.asanyarray(data)

        if mask is numpy.ma.nomask:
            mask = numpy.ma.make_mask_none(data.shape)

        subarr = numpy.ma.masked_array(data, mask=mask, dtype=dtype, copy=copy,
                                       fill_value=numpy.nan, keep_mask=True, 
                                       shrink=True)
        subarr = subarr.view(subtype)

        if hasattr(data, 'folded'):
            if data_folded is None or data_folded == data.folded:
                subarr.folded = data.folded
            elif data_folded != data.folded:
                raise ValueError('Data does not have same folding status as '
                                 'was called for in Spectrum constructor.')
        elif data_folded is not None:
            subarr.folded = data_folded
        else:
            subarr.folded = False

        # Check that if we're declaring that the input data is folded, it
        # actually is, and the mask reflects this.
        if data_folded:
            total_samples = numpy.sum(subarr.sample_sizes)
            total_per_entry = subarr._total_per_entry()
            # Which entries are nonsense in the folded fs.
            where_folded_out = total_per_entry > int(total_samples/2)
            if check_folding\
               and not numpy.all(subarr.data[where_folded_out] == 0):
                logger.warn('Creating Spectrum with data_folded = True, but '
                            'data has non-zero values in entries which are '
                            'nonsensical for a folded Spectrum.')
            if check_folding\
               and not numpy.all(subarr.mask[where_folded_out]):
                logger.warn('Creating Spectrum with data_folded = True, but '
                            'mask is not True for all entries which are '
                            'nonsensical for a folded Spectrum.')

        if hasattr(data, 'pop_ids'):
            if pop_ids is None or pop_ids == data.pop_ids:
                subarr.pop_ids = data.pop_ids
            elif pop_ids != data.pop_ids:
                logger.warn('Changing population labels in construction of new '
                            'Spectrum.')
                if len(pop_ids) != subarr.ndim:
                    raise ValueError('pop_ids must be of length equal to '
                                     'dimensionality of Spectrum.')
                subarr.pop_ids = pop_ids
        else:
            if pop_ids is not None and len(pop_ids) != subarr.ndim:
                raise ValueError('pop_ids must be of length equal to '
                                 'dimensionality of Spectrum.')
            subarr.pop_ids = pop_ids

        if mask_corners:
            subarr.mask_corners()

        subarr.extrap_x = extrap_x

        return subarr

    # See http://www.scipy.org/Subclasses for information on the
    # __array_finalize__ and __array_wrap__ methods. I had to do some debugging
    # myself to discover that I also needed _update_from.
    # Also, see http://docs.scipy.org/doc/numpy/reference/arrays.classes.html
    # Also, see http://docs.scipy.org/doc/numpy/user/basics.subclassing.html
    #
    # We need these methods to ensure extra attributes get copied along when
    # we do arithmetic on the FS.
    def __array_finalize__(self, obj):
        if obj is None: 
            return
        numpy.ma.masked_array.__array_finalize__(self, obj)
        self.folded = getattr(obj, 'folded', 'unspecified')
        self.pop_ids = getattr(obj, 'pop_ids', None)
        self.extrap_x = getattr(obj, 'extrap_x', None)
    def __array_wrap__(self, obj, context=None):
        result = obj.view(type(self))
        result = numpy.ma.masked_array.__array_wrap__(self, obj, 
                                                      context=context)
        result.folded = self.folded
        result.pop_ids = self.pop_ids
        result.extrap_x = self.extrap_x
        return result
    def _update_from(self, obj):
        numpy.ma.masked_array._update_from(self, obj)
        if hasattr(obj, 'folded'):
            self.folded = obj.folded
        if hasattr(obj, 'pop_ids'):
            self.pop_ids = obj.pop_ids
        if hasattr(obj, 'extrap_x'):
            self.extrap_x = obj.extrap_x
    # masked_array has priority 15.
    __array_priority__ = 20

    def __repr__(self):
        return 'Spectrum(%s, folded=%s, pop_ids=%s)'\
                % (str(self), str(self.folded), str(self.pop_ids))

    def mask_corners(self):
        """
        Mask the 'seen in 0 samples' and 'seen in all samples' entries.
        """
        self.mask.flat[0] = self.mask.flat[-1] = True

    def unmask_all(self):
        """
        Unmask all values.
        """
        self.mask[[slice(None)] * self.Npop] = False

    def _get_sample_sizes(self):
        return numpy.asarray(self.shape) - 1
    sample_sizes = property(_get_sample_sizes)

    def _get_Npop(self):
        return self.ndim
    Npop = property(_get_Npop)

    def _ensure_dimension(self, Npop):
        """
        Ensure that fs has Npop dimensions.
        """
        if not self.Npop == Npop:
            raise ValueError('Only compatible with %id spectra.' % Npop)

    # Make from_file a static method, so we can use it without an instance.
    @staticmethod
    def from_file(fid, mask_corners=True, return_comments=False):
        """
        Read frequency spectrum from file.

        fid: string with file name to read from or an open file object.
        mask_corners: If True, mask the 'absent in all samples' and 'fixed in
                      all samples' entries.
        return_comments: If true, the return value is (fs, comments), where
                         comments is a list of strings containing the comments
                         from the file (without #'s).

        See to_file method for details on the file format.
        """
        newfile = False
        # Try to read from fid. If we can't, assume it's something that we can
        # use to open a file.
        if not hasattr(fid, 'read'):
            newfile = True
            fid = file(fid, 'r')

        line = fid.readline()
        # Strip out the comments
        comments = []
        while line.startswith('#'):
            comments.append(line[1:].strip())
            line = fid.readline()

        # Read the shape of the data
        shape_spl = line.split()
        if 'folded' not in shape_spl and 'unfolded' not in shape_spl:
            # This case handles the old file format
            shape = tuple([int(d) for d in shape_spl])
            folded = False
            pop_ids = None
        else:
            # This case handles the new file format
            shape,next_ii = [int(shape_spl[0])], 1
            while shape_spl[next_ii] not in ['folded', 'unfolded']:
                shape.append(int(shape_spl[next_ii]))
                next_ii += 1
            folded = (shape_spl[next_ii] == 'folded')
            # Are there population labels in the file?
            if len(shape_spl) > next_ii + 1:
                pop_ids = line.split('"')[1::2]
            else:
                pop_ids = None

        data = numpy.fromstring(fid.readline().strip(), 
                                count=numpy.product(shape), sep=' ')
        # fromfile returns a 1-d array. Reshape it to the proper form.
        data = data.reshape(*shape)

        maskline = fid.readline().strip()
        if not maskline:
            # The old file format didn't have a line for the mask
            mask = None
        else:
            # This case handles the new file format
            mask = numpy.fromstring(maskline, 
                                    count=numpy.product(shape), sep=' ')
            mask = mask.reshape(*shape)

        # If we opened a new file, clean it up.
        if newfile:
            fid.close()

        fs = Spectrum(data, mask, mask_corners, data_folded=folded,
                      pop_ids=pop_ids)

        if not return_comments:
            return fs
        else:
            return fs,comments

    fromfile = from_file

    def to_file(self, fid, precision=16, comment_lines = [], 
                foldmaskinfo=True):
        """
        Write frequency spectrum to file.
    
        fid: string with file name to write to or an open file object.
        precision: precision with which to write out entries of the SFS. (They 
                   are formated via %.<p>g, where <p> is the precision.)
        comment lines: list of strings to be used as comment lines in the header
                       of the output file.
        foldmaskinfo: If False, folding and mask and population label
                      information will not be saved. 

        The file format is:
            # Any number of comment lines beginning with a '#'
            A single line containing N integers giving the dimensions of the fs
              array. So this line would be '5 5 3' for an SFS that was 5x5x3.
              (That would be 4x4x2 *samples*.)
            On the *same line*, the string 'folded' or 'unfolded' denoting the
              folding status of the array
            On the *same line*, optional strings each containing the population
              labels in quotes separated by spaces, e.g. "pop 1" "pop 2"
            A single line giving the array elements. The order of elements is 
              e.g.: fs[0,0,0] fs[0,0,1] fs[0,0,2] ... fs[0,1,0] fs[0,1,1] ...
            A single line giving the elements of the mask in the same order as
              the data line. '1' indicates masked, '0' indicates unmasked.
        """
        # Open the file object.
        newfile = False
        if not hasattr(fid, 'write'):
            newfile = True
            fid = file(fid, 'w')

        # Write comments
        for line in comment_lines:
            fid.write('# ')
            fid.write(line.strip())
            fid.write(os.linesep)

        # Write out the shape of the fs
        for elem in self.data.shape:
            fid.write('%i ' % elem)

        if foldmaskinfo:
            if not self.folded:
                fid.write('unfolded')
            else:
                fid.write('folded')
            if self.pop_ids is not None:
                for label in self.pop_ids:
                    fid.write(' "%s"' % label)

        fid.write(os.linesep)

        # Write the data to the file
        self.data.tofile(fid, ' ', '%%.%ig' % precision)
        fid.write(os.linesep)

        if foldmaskinfo:
            # Write the mask to the file
            numpy.asarray(self.mask,int).tofile(fid, ' ')
            fid.write(os.linesep)

        # Close file
        if newfile:
            fid.close()

    tofile = to_file

    ## Overide the (perhaps confusing) original numpy tofile method.
    #def tofile(self, *args,**kwargs):
    #    self.to_file(*args, **kwargs)

    def project(self, ns):
        """
        Project to smaller sample size.

        ns: Sample sizes for new spectrum.
        """
        if len(ns) != self.Npop:
            raise ValueError('Requested sample sizes not of same dimension '
                             'as spectrum. Perhaps you need to marginalize '
                             'over some populations first?')
        if numpy.any(numpy.asarray(ns) > numpy.asarray(self.sample_sizes)):
            raise ValueError('Cannot project to a sample size greater than '
                             'original. Original size is %s and requested size '
                             'is %s.' % (self.sample_sizes, ns))

        original_folded = self.folded
        # If we started with an folded Spectrum, we need to unfold before
        # projecting.
        if original_folded:
            output = self.unfold()
        else:
            output = self.copy()

        # Iterate over each axis, applying the projection.
        for axis,proj in enumerate(ns):
            if proj != self.sample_sizes[axis]:
                output = output._project_one_axis(proj, axis)

        output.pop_ids = self.pop_ids
        output.extrap_x = self.extrap_x

        # Return folded or unfolded as original.
        if original_folded:
            return output.fold()
        else:
            return output

    def _project_one_axis(self, n, axis=0):
        """
        Project along a single axis.
        """
        # This gets a little tricky with fancy indexing to make it work
        # for fs with arbitrary number of dimensions.
        if n > self.sample_sizes[axis]:
            raise ValueError('Cannot project to a sample size greater than '
                             'original. Called sizes were from %s to %s.' 
                             % (self.sample_sizes[axis], n))

        newshape = list(self.shape)
        newshape[axis] = n + 1
        # Create a new empty fs that we'll fill in below.
        pfs = Spectrum(numpy.zeros(newshape), mask_corners=False)

        # Set up for our fancy indexes. These slices are currently like
        # [:,:,...]
        from_slice = [slice(None) for ii in range(self.Npop)]
        to_slice = [slice(None) for ii in range(self.Npop)]
        proj_slice = [nuax for ii in range(self.Npop)]

        proj_from = self.sample_sizes[axis]
        # For each possible number of hits.
        for hits in range(proj_from + 1):
            # Adjust the slice in the array we're projecting from.
            from_slice[axis] = slice(hits, hits + 1)
            # These are the least and most possible hits we could have in the
            #  projected fs.
            least, most = max(n - (proj_from - hits), 0), min(hits, n)
            to_slice[axis] = slice(least, most + 1)
            # The projection weights.
            proj = _cached_projection(n, proj_from, hits)
            proj_slice[axis] = slice(least, most + 1)
            # Do the multiplications
            pfs.data[to_slice] += self.data[from_slice] * proj[proj_slice]
            pfs.mask[to_slice] = numpy.logical_or(pfs.mask[to_slice],
                                                  self.mask[from_slice])
    
        return pfs

    def marginalize(self, over, mask_corners=True):
        """
        Reduced dimensionality spectrum summing over some populations.

        over: sequence of axes to sum over. For example (0,2) will sum over
              populations 0 and 2.
        mask_corners: If True, the typical corners of the resulting fs will be
                      masked
        """
        if plotting:
            # Update ModelPlot
            model = moments.ModelPlot._get_model()
            if model is not None:
                model.extinction(over)

        original_folded = self.folded
        # If we started with an folded Spectrum, we need to unfold before
        # marginalizing.
        if original_folded:
            output = self.unfold()
        else:
            output = self.copy()

        orig_mask = output.mask.copy()
        orig_mask.flat[0] = orig_mask.flat[-1] = False
        if numpy.any(orig_mask):
            logger.warn('Marginalizing a Spectrum with internal masked values. '
                        'This may not be a well-defined operation.')

        # Do the marginalization
        for axis in sorted(over)[::-1]:
            output = output.sum(axis=axis)
        pop_ids = None
        if self.pop_ids is not None:
            pop_ids = list(self.pop_ids)
            for axis in sorted(over)[::-1]:
                del pop_ids[axis]
        output.folded = False
        output.pop_ids = pop_ids
        output.extrap_x = self.extrap_x

        if mask_corners:
            output.mask_corners()

        # Return folded or unfolded as original.
        if original_folded:
            return output.fold()
        else:
            return output

    def _counts_per_entry(self):
        """
        Counts per population for each entry in the fs.
        """
        ind = numpy.indices(self.shape)
        # Transpose the first access to the last, so ind[ii,jj,kk] = [ii,jj,kk]
        ind = ind.transpose(range(1, self.Npop + 1) + [0])
        return ind

    def _total_per_entry(self):
        """
        Total derived alleles for each entry in the fs.
        """
        return numpy.sum(self._counts_per_entry(), axis=-1)

    def log(self):
        """
        Return the natural logarithm of the entries of the frequency spectrum.

        Only necessary because numpy.ma.log now fails to propagate extra
        attributes after numpy 1.10.
        """
        logfs = numpy.ma.log(self)
        logfs.folded = self.folded
        logfs.pop_ids = self.pop_ids
        logfs.extrap_x = self.extrap_x
        return logfs

    def fold(self):
        """
        Folded frequency spectrum
    
        The folded fs assumes that information on which allele is ancestral or
        derived is unavailable. Thus the fs is in terms of minor allele 
        frequency.  Note that this makes the fs into a "triangular" array.
    
        Note that if a masked cell is folded into non-masked cell, the
        destination cell is masked as well.

        Note also that folding is not done in-place. The return value is a new
        Spectrum object.
        """
        if self.folded:
            raise ValueError('Input Spectrum is already folded.')

        # How many samples total do we have? The folded fs can only contain
        # entries up to total_samples/2 (rounded down).
        total_samples = numpy.sum(self.sample_sizes)

        total_per_entry = self._total_per_entry()
    
        # Here's where we calculate which entries are nonsense in the folded fs.
        where_folded_out = total_per_entry > int(total_samples / 2)
    
        original_mask = self.mask
        # Here we create a mask that masks any values that were masked in
        # the original fs (or folded onto by a masked value).
        final_mask = numpy.logical_or(original_mask, 
                                      reverse_array(original_mask))
        
        # To do the actual folding, we take those entries that would be folded
        # out, reverse the array along all axes, and add them back to the
        # original fs.
        reversed = reverse_array(numpy.where(where_folded_out, self, 0))
        folded = numpy.ma.masked_array(self.data + reversed)
        folded.data[where_folded_out] = 0
    
        # Deal with those entries where assignment of the minor allele is
        # ambiguous.
        where_ambiguous = (total_per_entry == total_samples / 2.)
        ambiguous = numpy.where(where_ambiguous, self, 0)
        folded += -0.5*ambiguous + 0.5*reverse_array(ambiguous)
    
        # Mask out the remains of the folding operation.
        final_mask = numpy.logical_or(final_mask, where_folded_out)

        outfs = Spectrum(folded, mask=final_mask, data_folded=True,
                         pop_ids=self.pop_ids)
        outfs.extrap_x = self.extrap_x
        return outfs

    def unfold(self):
        """
        Unfolded frequency spectrum
    
        It is assumed that each state of a SNP is equally likely to be
        ancestral.

        Note also that unfolding is not done in-place. The return value is a new
        Spectrum object.
        """
        if not self.folded:
            raise ValueError('Input Spectrum is not folded.')

        # Unfolding the data is easy.
        reversed_data = reverse_array(self.data)
        newdata = (self.data + reversed_data)/2.

        # Unfolding the mask is trickier. We want to preserve masking of entries
        # that were masked in the original Spectrum.
        # Which entries in the original Spectrum were masked solely because
        # they are incompatible with a folded Spectrum?
        total_samples = numpy.sum(self.sample_sizes)
        total_per_entry = self._total_per_entry()
        where_folded_out = total_per_entry > int(total_samples/2)

        newmask = numpy.logical_xor(self.mask, where_folded_out)
        newmask = numpy.logical_or(newmask, reverse_array(newmask))
    
        outfs = Spectrum(newdata, mask=newmask, data_folded=False, 
                         pop_ids=self.pop_ids)
        outfs.extrap_x = self.extrap_x
        return outfs

    def fixed_size_sample(self, nsamples, only_nonmasked=False):
        """
        Generate a resampled fs from the current one.

        nsamples: Number of samples to include in the new FS.
        only_nonmasked: If True, only SNPs from non-masked will be resampled. 
                        Otherwise, all SNPs will be used.
        """
        flat = self.flatten()
        if only_nonmasked:
            pvals = flat.data/flat.sum()
            pvals[flat.mask] = 0
        else:
            pvals = flat.data/flat.data.sum()
    
        sample = numpy.random.multinomial(int(nsamples), pvals)
        sample = sample.reshape(self.shape)
    
        return moments.Spectrum(sample, mask=self.mask, pop_ids=self.pop_ids)

    def sample(self):
        """
        Generate a Poisson-sampled fs from the current one.

        Note: Entries where the current fs is masked or 0 will be masked in the
              output sampled fs.
        """
        import scipy.stats
        # These are entries where the sampling has no meaning. Either the fs is
        # 0 there or masked. 
        bad_entries = numpy.logical_or(self == 0, self.mask)
        # We convert to a 1-d array for passing into the sampler
        means = self.ravel().copy()
        # Filter out those bad entries.
        means[bad_entries.ravel()] = 1
        # Sample
        samp = scipy.stats.distributions.poisson.rvs(means, size=len(means))
        # Replace bad entries...
        samp[bad_entries.ravel()] = 0
        # Convert back to a properly shaped array
        samp = samp.reshape(self.shape)
        # Convert to a fs and mask the bad entries
        samp = Spectrum(samp, mask=bad_entries, data_folded=self.folded,
                        pop_ids = self.pop_ids)
        return samp

    @staticmethod
    def from_ms_file(fid, average=True, mask_corners=True, return_header=False,
                     pop_assignments=None, pop_ids=None, bootstrap_segments=1):
        """
        Read frequency spectrum from file of ms output.

        fid: string with file name to read from or an open file object.
        average: If True, the returned fs is the average over the runs in the ms
                 file. If False, the returned fs is the sum.
        mask_corners: If True, mask the 'absent in all samples' and 'fixed in
                      all samples' entries.
        return_header: If True, the return value is (fs, (command,seeds), where
                       command and seeds are strings containing the ms
                       commandline and the seeds used.
        pop_assignments: If None, the assignments of samples to populations is
                         done automatically, using the assignment in the ms
                         command line. To manually assign populations, pass a
                         list of the from [6,8]. This example places
                         the first 6 samples into population 1, and the next 8
                         into population 2.
        pop_ids: Optional list of strings containing the population labels.
                 If pop_ids is None, labels will be "pop0", "pop1", ...
        bootstrap_segments: If bootstrap_segments is an integer greater than 1,
                            the data will be broken up into that many segments
                            based on SNP position. Instead of single FS, a list
                            of spectra will be returned, one for each segment.
        """
        newfile = False
        # Try to read from fid. If we can't, assume it's something that we can
        # use to open a file.
        if not hasattr(fid, 'read'):
            newfile = True
            fid = file(fid, 'r')

        # Parse the commandline
        command = line = fid.readline()
        command_terms = line.split()
        
        if command_terms[0].count('ms'):
            runs = int(command_terms[2])
            try:
                pop_flag = command_terms.index('-I')
                num_pops = int(command_terms[pop_flag + 1])
                pop_samples = [int(command_terms[pop_flag + ii])
                               for ii in range(2, 2 + num_pops)]
            except ValueError:
                num_pops = 1
                pop_samples = [int(command_terms[1])]
        else:
            raise ValueError('Unrecognized command string: %s.' % command)
        
        total_samples = numpy.sum(pop_samples)
        if pop_assignments:
            num_pops = len(pop_assignments)
            pop_samples = pop_assignments

        sample_indices = numpy.cumsum([0] + pop_samples)
        bottom_l = sample_indices[:-1]
        top_l = sample_indices[1:]
        
        seeds = line = fid.readline()
        while not line.startswith('//'):
            line = fid.readline()
        
        counts = numpy.zeros(len(pop_samples), numpy.int_)
        fs_shape = numpy.asarray(pop_samples) + 1
        dimension = len(counts)
        
        if dimension > 1:
            bottom0 = bottom_l[0]
            top0 = top_l[0]
            bottom1 = bottom_l[1]
            top1 = top_l[1]
        if dimension > 2:
            bottom2 = bottom_l[2]
            top2 = top_l[2]
        if dimension > 3:
            bottom3 = bottom_l[3]
            top3 = top_l[3]
        if dimension > 4:
            bottom4 = bottom_l[4]
            top4 = top_l[4]
        if dimension > 5:
            bottom5 = bottom_l[5]
            top5 = top_l[5]
        
        all_data = [numpy.zeros(fs_shape, numpy.int_)
                    for boot_ii in range(bootstrap_segments)]
        for run_ii in range(runs):
            line = fid.readline()
            segsites = int(line.split()[-1])
            
            if segsites == 0:
                # Special case, need to read 3 lines to stay synced.
                for _ in range(3):
                    line = fid.readline()
                continue
            line = fid.readline()
            while not line.startswith('positions'):
                line = fid.readline()

            # Read SNP positions for creating bootstrap segments
            positions = [float(_) for _ in line.split()[1:]]
            # Where we should break our interval to create our bootstraps
            breakpts = numpy.linspace(0, 1, bootstrap_segments+1)
            # The indices that correspond to those breakpoints
            break_iis = numpy.searchsorted(positions, breakpts)
            # Correct for searchsorted behavior if last position is 1,
            # to ensure all SNPs are captured
            break_iis[-1] = len(positions)
        
            # Read the chromosomes in
            chromos = fid.read((segsites+1)*total_samples)
        
            # For each bootstrap segment, relevant SNPs run from start_ii:end_ii
            for boot_ii, (start_ii, end_ii) \
                    in enumerate(zip(break_iis[:-1], break_iis[1:])):
                # Use the data array corresponding to this bootstrap segment
                data = all_data[boot_ii]
                for snp in range(start_ii, end_ii):
                    # Slice to get all the entries that refer to a given SNP
                    this_snp = chromos[snp::segsites+1]
                    # Count SNPs per population, and record them.
                    if dimension == 1:
                        data[this_snp.count('1')] += 1
                    elif dimension == 2:
                        data[this_snp[bottom0:top0].count('1'), 
                             this_snp[bottom1:top1].count('1')] += 1
                    elif dimension == 3:
                        data[this_snp[bottom0:top0].count('1'), 
                             this_snp[bottom1:top1].count('1'),
                             this_snp[bottom2:top2].count('1')] += 1
                    elif dimension == 4:
                        data[this_snp[bottom0:top0].count('1'), 
                             this_snp[bottom1:top1].count('1'),
                             this_snp[bottom2:top2].count('1'),
                             this_snp[bottom3:top3].count('1')] += 1
                    elif dimension == 5:
                        data[this_snp[bottom0:top0].count('1'), 
                             this_snp[bottom1:top1].count('1'),
                             this_snp[bottom2:top2].count('1'),
                             this_snp[bottom3:top3].count('1'),
                             this_snp[bottom4:top4].count('1')] += 1
                    elif dimension == 6:
                        data[this_snp[bottom0:top0].count('1'), 
                             this_snp[bottom1:top1].count('1'),
                             this_snp[bottom2:top2].count('1'),
                             this_snp[bottom3:top3].count('1'),
                             this_snp[bottom4:top4].count('1'),
                             this_snp[bottom5:top5].count('1')] += 1
                    else:
                        # This is noticably slower, so we special case the cases
                        # above.
                        for dim_ii in range(dimension):
                            bottom = bottom_l[dim_ii]
                            top = top_l[dim_ii]
                            counts[dim_ii] = this_snp[bottom:top].count('1')
                        data[tuple(counts)] += 1
        
            # Read to the next iteration
            line = fid.readline()
            line = fid.readline()

        if newfile:
            fid.close()

        all_fs = [Spectrum(data, mask_corners=mask_corners, pop_ids=pop_ids)
                  for data in all_data]
        if average:
            all_fs = [fs / runs for fs in all_fs]

        # If we aren't setting up for bootstrapping, return fs, rather than a
        # list of length 1. (This ensures backward compatibility.)
        if bootstrap_segments == 1:
            all_fs = all_fs[0]

        if not return_header:
            return all_fs
        else:
            return all_fs, (command,seeds)

    @staticmethod
    def from_sfscode_file(fid, sites='all', average=True, mask_corners=True, 
                          return_header=False, pop_ids=None):
        """
        Read frequency spectrum from file of sfs_code output.

        fid: string with file name to read from or an open file object.
        sites: If sites=='all', return the fs of all sites. If sites == 'syn',
               use only synonymous mutations. If sites == 'nonsyn', use
               only non-synonymous mutations.
        average: If True, the returned fs is the average over the runs in the 
                 file. If False, the returned fs is the sum.
        mask_corners: If True, mask the 'absent in all samples' and 'fixed in
                      all samples' entries.
        return_header: If true, the return value is (fs, (command,seeds), where
                       command and seeds are strings containing the ms
                       commandline and the seeds used.
        pop_ids: Optional list of strings containing the population labels.
                 If pop_ids is None, labels will be "pop0", "pop1", ...
        """
        newfile = False
        # Try to read from fid. If we can't, assume it's something that we can
        # use to open a file.
        if not hasattr(fid, 'read'):
            newfile = True
            fid = file(fid, 'r')

        if sites == 'all':
            only_nonsyn, only_syn = False, False
        elif sites == 'syn':
            only_nonsyn, only_syn = False, True
        elif sites == 'nonsyn':
            only_nonsyn, only_syn = True, False
        else:
            raise ValueError("'sites' argument must be one of ('all', 'syn', "
                             "'nonsyn').")
        
        command = fid.readline()
        command_terms = command.split()
        
        runs = int(command_terms[2])
        num_pops = int(command_terms[1])
        
        # sfs_code default is 6 individuals, and I assume diploid pop
        pop_samples = [12] *  num_pops
        if '--sampSize' in command_terms or '-n' in command_terms:
            try:
                pop_flag = command_terms.index('--sampSize')
                pop_flag = command_terms.index('-n')
            except ValueError:
                pass
            pop_samples = [2 * int(command_terms[pop_flag + ii])
                           for ii in range(1, 1 + num_pops)]
        
        pop_samples = numpy.asarray(pop_samples)
        pop_digits = [str(i) for i in range(num_pops)]
        pop_fixed_str = [',%s.-1' % i for i in range(num_pops)]
        pop_count_str = [',%s.' % i for i in range(num_pops)]
        
        seeds = fid.readline()
        line = fid.readline()
        
        data = numpy.zeros(numpy.asarray(pop_samples) + 1, numpy.int_)
        
        # line = //iteration...
        line = fid.readline()
        for iter_ii in range(runs):
            for ii in range(5):
                line = fid.readline()
        
            # It is possible for a mutation to be listed several times in the
            # output.  To accomodate this, I keep a dictionary of identities
            # for those mutations, and hold off processing them until I've seen
            # all mutations listed for the iteration.
            mut_dict = {}
            
            # Loop until this iteration ends.
            while not line.startswith('//') and line != '':
                split_line = line.split(';')
                if split_line[-1] == '\n':
                    split_line = split_line[:-1]
        
                # Loop over mutations on this line.
                for mut_ii, mutation in enumerate(split_line):
                    counts_this_mut = numpy.zeros(num_pops, numpy.int_)
        
                    split_mut = mutation.split(',')
        
                    # Exclude synonymous mutations
                    if only_nonsyn and split_mut[7] == '0':
                        continue
                    # Exclude nonsynonymous mutations
                    if only_syn and split_mut[7] == '1':
                        continue
        
                    ind_start = len(','.join(split_mut[:12]))
                    by_individual = mutation[ind_start:]
        
                    mut_id = ','.join(split_mut[:4] + split_mut[5:11])
        
                    # Count mutations in each population
                    for pop_ii,fixed_str,count_str\
                            in zip(range(num_pops), pop_fixed_str, 
                                   pop_count_str):
                        if fixed_str in by_individual:
                            counts_this_mut[pop_ii] = pop_samples[pop_ii]
                        else:
                            counts_this_mut[pop_ii] =\
                                    by_individual.count(count_str)
        
                    # Initialize the list that will track the counts for this
                    # mutation. Using setdefault means that it won't overwrite
                    # if there's already a list stored there.
                    mut_dict.setdefault(mut_id, [0] * num_pops)
                    for ii in range(num_pops):
                        if counts_this_mut[ii] > 0 and mut_dict[mut_id][ii] > 0:
                            sys.stderr.write('Contradicting counts between '
                                             'listings for mutation %s in '
                                             'population %i.' 
                                             % (mut_id, ii))
                        mut_dict[mut_id][ii] = max(counts_this_mut[ii], 
                                                   mut_dict[mut_id][ii])
        
                line = fid.readline()
        
            # Now apply all the mutations with fixations that we deffered.
            for mut_id, counts in mut_dict.items():
                if numpy.any(numpy.asarray(counts) > pop_samples):
                    sys.stderr.write('counts_this_mut > pop_samples: %s > '
                                     '%s\n%s\n' % (counts, pop_samples, mut_id))
                    counts = numpy.minimum(counts, pop_samples)
                data[tuple(counts)] += 1
        
        if newfile:
            fid.close()
        
        fs = Spectrum(data, mask_corners=mask_corners, pop_ids=pop_ids)
        if average:
            fs /= runs

        if not return_header:
            return fs
        else:
            return fs, (command,seeds)

    def Fst(self):
        """
        Wright's Fst between the populations represented in the fs.
    
        This estimate of Fst assumes random mating, because we don't have
        heterozygote frequencies in the fs.
    
        Calculation is by the method of Weir and Cockerham _Evolution_ 38:1358
        (1984).  For a single SNP, the relevant formula is at the top of page
        1363. To combine results between SNPs, we use the weighted average
        indicated by equation 10.
        """
        # This gets a little obscure because we want to be able to work with
        # spectra of arbitrary dimension.
    
        # First quantities from page 1360
        r = self.Npop
        ns = self.sample_sizes
        nbar = numpy.mean(ns)
        nsum = numpy.sum(ns)
        nc = (nsum-numpy.sum(ns**2)/nsum) / (r-1)
    
        # counts_per_pop is an r+1 dimensional array, where the last axis simply
        # records the indices of the entry. 
        # For example, counts_per_pop[4,19,8] = [4,19,8]
        counts_per_pop = numpy.indices(self.shape)
        counts_per_pop = numpy.transpose(counts_per_pop, axes=range(1, r + 1) + [0])
    
        # The last axis of ptwiddle is now the relative frequency of SNPs in
        # that bin in each of the populations.
        ptwiddle = 1. * counts_per_pop / ns
    
        # Note that pbar is of the same shape as fs...
        pbar = numpy.sum(ns*ptwiddle, axis=-1) / nsum
    
        # We need to use 'this_slice' to get the proper aligment between
        # ptwiddle and pbar.
        this_slice = [slice(None)]*r + [numpy.newaxis]
        s2 = numpy.sum(ns * (ptwiddle - pbar[this_slice])**2, axis=-1) / ((r-1)*nbar)
    
        # Note that this 'a' differs from equation 2, because we've used
        # equation 3 and b = 0 to solve for hbar.
        a = nbar/nc * (s2 - 1/(2*nbar-1) * (pbar*(1-pbar) - (r-1)/r*s2))
        d = 2*nbar/(2*nbar-1) * (pbar*(1-pbar) - (r-1)/r*s2)
    
        # The weighted sum over loci.
        asum = (self * a).sum()
        dsum = (self * d).sum()
    
        return asum / (asum+dsum)

    def S(self):
        """
        Segregating sites.
        """
        oldmask = self.mask.copy()
        self.mask_corners()
        S = self.sum()
        self.mask = oldmask
        return S
    
    def Watterson_theta(self):
        """
        Watterson's estimator of theta.
    
        Note that is only sensible for 1-dimensional spectra.
        """
        if self.Npop != 1:
            raise ValueError("Only defined on a one-dimensional fs.")
    
        n = self.sample_sizes[0]
        S = self.S()
        an = numpy.sum(1. / numpy.arange(1, n))
    
        return S/an
    
    def theta_L(self):
        """
        theta_L as defined by Zeng et al. "Statistical Tests for Detecting
        Positive Selection by Utilizing High-Frequency Variants" (2006)
        Genetics
    
        Note that is only sensible for 1-dimensional spectra.
        """
        if self.Npop != 1:
            raise ValueError("Only defined on a one-dimensional fs.")
    
        n = self.sample_sizes[0]
        return numpy.sum(numpy.arange(1,n)*self[1:n]) / (n-1)

    def Zengs_E(self):
        """
        Zeng et al.'s E statistic.

        From Zeng et al. "Statistical Tests for Detecting Positive Selection by
        Utilizing High-Frequency Variants" (2006) Genetics
        """
        num = self.theta_L() - self.Watterson_theta()

        n = self.sample_sizes[0]

        # See after Eq. 3
        an = numpy.sum(1. / numpy.arange(1, n))
        # See after Eq. 9
        bn = numpy.sum(1. / numpy.arange(1, n)**2)
        s = self.S()

        # See immediately after Eq. 12
        theta = self.Watterson_theta()
        theta_sq = s * (s-1.) / (an**2 + bn)

        # Eq. 14
        var = (n/(2.*(n-1.)) - 1./an) * theta\
                + (bn/an**2 + 2.*(n/(n-1.))**2 * bn - 2*(n*bn-n+1.)/((n-1.)*an)
                   - (3.*n+1.)/(n-1.)) * theta_sq

        return num/numpy.sqrt(var)
    
    def pi(self):
        r"""
        Estimated expected number of pairwise differences between two
        chromosomes in the population.
    
        Note that this estimate includes a factor of sample_size/(sample_size-1)
        to make E(\hat{pi}) = theta.
        """
        if self.ndim != 1:
            raise ValueError("Only defined for a one-dimensional SFS.")
    
        n = self.sample_sizes[0]
        # sample frequencies p 
        p = numpy.arange(0, n + 1, dtype=float) / n
        # This expression derives from Gillespie's _Population_Genetics:_A
        # _Concise_Guide_, 2nd edition, section 2.6.
        return n / (n-1.) * 2 * numpy.ma.sum(self*p*(1-p))
    
    def Tajima_D(self):
        """
        Tajima's D.
    
        Following Gillespie "Population Genetics: A Concise Guide" pg. 45
        """
        if not self.Npop == 1:
            raise ValueError("Only defined on a one-dimensional SFS.")
    
        S = self.S()
    
        n = 1. * self.sample_sizes[0]
        pihat = self.pi()
        theta = self.Watterson_theta()
    
        a1 = numpy.sum(1. / numpy.arange(1, n))
        a2 = numpy.sum(1. / numpy.arange(1, n)**2)
        b1 = (n+1) / (3*(n-1))
        b2 = 2 * (n**2+n+3) / (9 * n * (n-1))
        c1 = b1 - 1./a1
        c2 = b2 - (n+2)/(a1*n) + a2/a1**2
    
        C = numpy.sqrt((c1/a1)*S + c2/(a1**2 + a2) * S*(S-1))
    
        return (pihat - theta)/C

    def scramble_pop_ids(self, mask_corners=True):
        """
        Spectrum corresponding to scrambling individuals among populations.
        
        This is useful for assessing how diverged populations are.
        Essentially, it pools all the individuals represented in the fs and
        generates new populations of random individuals (without replacement)
        from that pool. If this fs is significantly different from the
        original, that implies population structure.
        """
        original_folded = self.folded
        # If we started with an folded Spectrum, we need to unfold before
        # projecting.
        if original_folded:
            self = self.unfold()

        total_samp = numpy.sum(self.sample_sizes)
    
        # First generate a 1d sfs for the pooled population.
        combined = numpy.zeros(total_samp + 1)
        # For each entry in the fs, this is the total number of derived alleles
        total_per_entry = self._total_per_entry()
        # Sum up to generate the equivalent 1-d spectrum.
        for derived,counts in zip(total_per_entry.ravel(), self.ravel()):
            combined[derived] += counts
    
        # Now resample back into a n-d spectrum
        # For each entry, this is the counts per popuation. 
        #  e.g. counts_per_entry[3,4,5] = [3,4,5]
        counts_per_entry = self._counts_per_entry()
        # Reshape it to be 1-d, so we can iterate over it easily.
        counts_per_entry = counts_per_entry.reshape(numpy.prod(self.shape), 
                                                    self.ndim)
        resamp = numpy.zeros(self.shape)
        for counts, derived in zip(counts_per_entry, total_per_entry.ravel()):
            # The probability here is 
            # (t1 choose d1)*(t2 choose d2)/(ntot choose derived)
            lnprob = sum(_lncomb(t, d) for t, d in zip(self.sample_sizes,counts))
            lnprob -= _lncomb(total_samp, derived)
            prob = numpy.exp(lnprob)
            # Assign result using the appropriate weighting
            resamp[tuple(counts)] += prob * combined[derived]

        resamp = Spectrum(resamp, mask_corners=mask_corners)
        if not original_folded:
            return resamp
        else:
            return resamp.fold()

    @staticmethod
    def from_data_dict(data_dict, pop_ids, projections, mask_corners=True,
                       polarized=True):
        """
        Spectrum from a dictionary of polymorphisms.

        pop_ids: list of which populations to make fs for.
        projections: list of sample sizes to project down to for each
                     population.
        polarized: If True, the data are assumed to be correctly polarized by 
                   `outgroup_allele'. SNPs in which the 'outgroup_allele'
                   information is missing or '-' or not concordant with the
                   segregating alleles will be ignored.
                   If False, any 'outgroup_allele' info present is ignored,
                   and the returned spectrum is folded.

        The data dictionary should be organized as:
            {snp_id:{'segregating': ['A','T'],
                     'calls': {'YRI': (23,3),
                                'CEU': (7,3)
                                },
                     'outgroup_allele': 'T'
                    }
            }
        The 'calls' entry gives the successful calls in each population, in the
        order that the alleles are specified in 'segregating'.
        Non-diallelic polymorphisms are skipped.
        """
        Npops = len(pop_ids)
        fs = numpy.zeros(numpy.asarray(projections) + 1)
        for snp, snp_info in data_dict.iteritems():
            # Skip SNPs that aren't biallelic.
            if len(snp_info['segregating']) != 2:
                continue

            allele1, allele2 = snp_info['segregating']
            if not polarized:
                # If we don't want to polarize, we can choose which allele is
                # derived arbitrarily since we'll fold anyways.
                outgroup_allele = allele1
            elif 'outgroup_allele' in snp_info\
               and snp_info['outgroup_allele'] != '-'\
               and snp_info['outgroup_allele'] in snp_info['segregating']:
                # Otherwise we need to check that it's a useful outgroup
                outgroup_allele = snp_info['outgroup_allele']
            else: 
                # If we're polarized and we didn't have good outgroup info, skip
                # this SNP.
                continue
    
            # Extract the allele calls for each population.
            allele1_calls = [snp_info['calls'][pop][0] for pop in pop_ids]
            allele2_calls = [snp_info['calls'][pop][1] for pop in pop_ids]
            # How many chromosomes did we call successfully in each population?
            successful_calls = [a1 + a2 for (a1, a2) in zip(allele1_calls, allele2_calls)]
    
            # Which allele is derived (different from outgroup)?
            if allele1 == outgroup_allele:
                derived_calls = allele2_calls
            elif allele2 == outgroup_allele:
                derived_calls = allele1_calls
    
            # To handle arbitrary numbers of populations in the fs, we need
            # to do some tricky slicing.
            slices = [[numpy.newaxis] * len(pop_ids) for ii in range(Npops)]
            for ii in range(len(pop_ids)):
                slices[ii][ii] = slice(None,None,None)
        
            # Do the projection for this SNP.
            pop_contribs = []
            iter = zip(projections, successful_calls, derived_calls)
            for pop_ii, (p_to, p_from, hits) in enumerate(iter):
                contrib = _cached_projection(p_to,p_from,hits)[slices[pop_ii]]
                pop_contribs.append(contrib)
            fs += reduce(operator.mul, pop_contribs)
        fsout = Spectrum(fs, mask_corners=mask_corners, 
                         pop_ids=pop_ids)
        if polarized:
            return fsout
        else:
            return fsout.fold()

    @staticmethod
    def _from_count_dict(count_dict, projections, polarized=True, pop_ids=None):
        """
        Frequency spectrum from data mapping SNP configurations to counts.

        count_dict: Result of Misc.count_data_dict
        projections: List of sample sizes to project down to for each
                     population.
        polarized: If True, only include SNPs that count_dict marks as polarized. 
                   If False, include all SNPs and fold resulting Spectrum.
        pop_ids: Optional list of strings containing the population labels.
        """
    
        # create slices for projection calculation
        slices = [[numpy.newaxis] * len(projections) for ii in range(len(projections))]
        for ii in range(len(projections)):
            slices[ii][ii] = slice(None, None, None)
            
        fs_total = moments.Spectrum(numpy.zeros(numpy.array(projections) + 1),
                                 pop_ids=pop_ids)
        for (called_by_pop, derived_by_pop, this_snp_polarized), count\
                in count_dict.items():
            if polarized and not this_snp_polarized:
                continue
            pop_contribs = []
            iter = zip(projections, called_by_pop, derived_by_pop)
            for pop_ii, (p_to, p_from, hits) in enumerate(iter):
                contrib = _cached_projection(p_to, p_from,hits)[slices[pop_ii]]
                pop_contribs.append(contrib)
            fs_proj = reduce(operator.mul, pop_contribs)
            
            # create slices for adding projected fs to overall fs
            fs_total += count * fs_proj
        if polarized:
            return fs_total
        else:
            return fs_total.fold()

    @staticmethod
    def _data_by_tri(data_dict):
        """
        Nest the data by derived context and outgroup base.

        The resulting dictionary contains only SNPs which are appropriate for
        use of Hernandez's ancestral misidentification correction. It is
        organized as {(derived_tri, outgroup_base): {snp_id: data,...}}
        """
        result = {}
        genetic_bases = 'ACTG'
        for snp, snp_info in data_dict.iteritems():
            # Skip non-diallelic polymorphisms
            if len(snp_info['segregating']) != 2:
                continue
            allele1, allele2 = snp_info['segregating']
            # Filter out SNPs where we either non-constant ingroup or outgroup
            # context.
            try:
                ingroup_tri = snp_info['context']
                outgroup_tri = snp_info['outgroup_context']
            except KeyError:
                continue
            if not outgroup_tri[1] == snp_info['outgroup_allele']:
                raise ValueError('Outgroup context and allele are inconsistent '
                                 'for polymorphism: %s.' % snp)
            outgroup_allele = outgroup_tri[1]
    
            # These are all the requirements to apply the ancestral correction.
            # First 2 are constant context.
            # Next 2 are sensible context.
            # Next 1 is that outgroup allele is one of the segregating.
            # Next 2 are that segregating alleles are sensible.
            if outgroup_tri[0] != ingroup_tri[0]\
               or outgroup_tri[2] != ingroup_tri[2]\
               or ingroup_tri[0] not in genetic_bases\
               or ingroup_tri[2] not in genetic_bases\
               or outgroup_allele not in [allele1, allele2]\
               or allele1 not in genetic_bases\
               or allele2 not in genetic_bases:
                continue
    
            if allele1 == outgroup_allele:
                derived_allele = allele2
            elif allele2 == outgroup_allele:
                # In this case, the second allele is non_outgroup
                derived_allele = allele1
            derived_tri = ingroup_tri[0] + derived_allele + ingroup_tri[2]
            result.setdefault((derived_tri, outgroup_allele), {})
            result[derived_tri, outgroup_allele][snp] = snp_info
        return result
    
    @staticmethod
    def from_data_dict_corrected(data_dict, pop_ids, projections,
                                 fux_filename, force_pos=True,
                                 mask_corners=True):
        """
        Spectrum from a dictionary of polymorphisms, corrected for ancestral
        misidentification.

        The correction is based upon:
            Hernandez, Williamson & Bustamante _Mol_Biol_Evol_ 24:1792 (2007)

        force_pos: If the correction is too agressive, it may leave some small
                   entries in the fs less than zero. If force_pos is true,
                   these entries will be set to zero, in such a way that the
                   total number of segregating SNPs is conserved.
        fux_filename: The name of the file containing the 
                   misidentification probabilities.
                   The file is of the form:
                       # Any number of comments lines beginning with #
                       AAA T 0.001
                       AAA G 0.02
                       ...
                   Where every combination of three + one bases is considered
                   (order is not important).  The triplet is the context and
                   putatively derived allele (x) in the reference species. The
                   single base is the base (u) in the outgroup. The numerical
                   value is 1-f_{ux} in the notation of the paper.

        The data dictionary should be organized as:
            {snp_id:{'segregating': ['A','T'],
                     'calls': {'YRI': (23,3),
                                'CEU': (7,3)
                                },
                     'outgroup_allele': 'T',
                     'context': 'CAT',
                     'outgroup_context': 'CAT'
                    }
            }
        The additional entries are 'context', which includes the two flanking
        bases in the species of interest, and 'outgroup_context', which
        includes the aligned bases in the outgroup.

        This method skips entries for which the correction cannot be applied.
        Most commonly this is because of missing or non-constant context.
        """
        # Read the fux file into a dictionary.
        fux_dict = {}
        f = file(fux_filename)
        for line in f.readlines():
            if line.startswith('#'):
                continue
            sp = line.split()
            fux_dict[(sp[0], sp[1])] = 1 - float(sp[2])
        f.close()
    
        # Divide the data into classes based on ('context', 'outgroup_allele')
        by_context = Spectrum._data_by_tri(data_dict)
    
        fs = numpy.zeros(numpy.asarray(projections) + 1)
        while by_context:
            # Each time through this loop, we eliminate two entries from the 
            # data dictionary. These correspond to one class and its
            # corresponding misidentified class.
            (derived_tri, out_base), nomis_data = by_context.popitem()

            # The corresponding bases if the ancestral state had been
            # misidentifed.
            mis_out_base = derived_tri[1]
            mis_derived_tri = derived_tri[0] + out_base + derived_tri[2]
            # Get the data for that case. Note that we default to an empty
            # dictionary if we don't have data for that class.
            mis_data = by_context.pop((mis_derived_tri, mis_out_base), {})
    
            fux = fux_dict[(derived_tri, out_base)]
            fxu = fux_dict[(mis_derived_tri, mis_out_base)]
    
            # Get the spectra for these two cases
            Nux = Spectrum.from_data_dict(nomis_data, pop_ids, projections)
            Nxu = Spectrum.from_data_dict(mis_data, pop_ids, projections)
    
            # Equations 5 & 6 from the paper.
            Nxu_rev = reverse_array(Nxu)
            Rux = (fxu*Nux - (1-fxu)*Nxu_rev)/(fux+fxu-1)
            Rxu = reverse_array((fux*Nxu_rev - (1-fux)*Nux)/(fux+fxu-1))
    
            fs += Rux + Rxu
    
        # Here we take the negative entries, and flip them back, so they end up
        # zero and the total number of SNPs is conserved.
        if force_pos:
            negative_entries = numpy.minimum(0, fs)
            fs -= negative_entries
            fs += reverse_array(negative_entries)
    
        return Spectrum(fs, mask_corners=mask_corners, pop_ids=pop_ids)

    # The code below ensures that when I do arithmetic with Spectrum objects,
    # it is not done between a folded and an unfolded array. If it is, I raise
    # a ValueError.

    # While I'm at it, I'm also fixing the annoying behavior that if a1 and a2
    # are masked arrays, and a3 = a1 + a2. Then wherever a1 or a2 was masked,
    # a3.data ends up with the a1.data values, rather than a1.data + a2.data.
    # Note that this fix doesn't work for operation by numpy.ma.exp and 
    # numpy.ma.log. Guess I can't have everything.

    # I'm using exec here to avoid copy-pasting a dozen boiler-plate functions.
    # The calls to check_folding_equal ensure that we don't try to combine
    # folded and unfolded Spectrum objects.

    # I set check_folding = False in the constructor because it raises useless
    # warnings when, for example, I do (model + 1). 

    # These functions also ensure that the pop_ids and extrap_x attributes
    # get properly copied over.

    # This is pretty advanced Python voodoo, so don't fret if you don't
    # understand it at first glance. :-)
    for method in ['__add__','__radd__','__sub__','__rsub__','__mul__',
                   '__rmul__','__div__','__rdiv__','__truediv__','__rtruediv__',
                   '__floordiv__','__rfloordiv__','__rpow__','__pow__']:
        exec("""
def %(method)s(self, other):
    self._check_other_folding(other)
    if isinstance(other, numpy.ma.masked_array):
        newdata = self.data.%(method)s (other.data)
        newmask = numpy.ma.mask_or(self.mask, other.mask)
    else:
        newdata = self.data.%(method)s (other)
        newmask = self.mask
    newpop_ids = self.pop_ids
    if hasattr(other, 'pop_ids'):
        if other.pop_ids is None:
            newpop_ids = self.pop_ids
        elif self.pop_ids is None:
            newpop_ids = other.pop_ids
        elif other.pop_ids != self.pop_ids:
            logger.warn('Arithmetic between Spectra with different pop_ids. '
                        'Resulting pop_id may not be correct.')
    if hasattr(other, 'extrap_x') and self.extrap_x != other.extrap_x:
        extrap_x = None
    else:
        extrap_x = self.extrap_x
    outfs = self.__class__.__new__(self.__class__, newdata, newmask, 
                                   mask_corners=False, data_folded=self.folded,
                                   check_folding=False, pop_ids=newpop_ids,
                                   extrap_x=extrap_x)
    return outfs
""" % {'method':method})

    # Methods that modify the Spectrum in-place.
    for method in ['__iadd__','__isub__','__imul__','__idiv__',
                   '__itruediv__','__ifloordiv__','__ipow__']:
        exec("""
def %(method)s(self, other):
    self._check_other_folding(other)
    if isinstance(other, numpy.ma.masked_array):
        self.data.%(method)s (other.data)
        self.mask = numpy.ma.mask_or(self.mask, other.mask)
    else:
        self.data.%(method)s (other)
    if hasattr(other, 'pop_ids') and other.pop_ids is not None\
             and other.pop_ids != self.pop_ids:
        logger.warn('Arithmetic between Spectra with different pop_ids. '
                    'Resulting pop_id may not be correct.')
    if hasattr(other, 'extrap_x') and self.extrap_x != other.extrap_x:
        self.extrap_x = None
    return self
""" % {'method':method})

    def _check_other_folding(self, other):
        """
        Ensure other Spectrum has same .folded status
        """
        if isinstance(other, self.__class__)\
           and other.folded != self.folded:
            raise ValueError('Cannot operate with a folded Spectrum and an '
                             'unfolded one.')

    # spectrum integration
    # We chose the most efficient solver for each case
    def integrate(self, Npop, tf, dt_fac=0.2, gamma=None, h=None, m=None, theta=1.0, 
                    adapt_dt=False, finite_genome=False, theta_fd=None, theta_bd=None):
        """
        Method to simulate the spectrum's evolution for a given set of demographic parameters.
        Npop: Populations effective sizes.
        n: samples sizes.
        tf: integration time in genetic units.
        dt_fac: timestep factor. 
        gamma: selection parameter (Ns).
        h: dominance coefficient.
        m: migration rates matrix (2D array, m[i,j] is the migration rate from pop j to pop i, normalized by 1/4N1).
        theta: theta parameter.
        adapt_dt: flag to allow dt correction avoiding negative entries.
        """
        n = numpy.array(self.shape)-1
<<<<<<< HEAD
        
        if finite_genome == True and (theta_fd == None or theta_bd == None):
            raise ValueError('Forward and backward mutation rates must be '
                             'specified in the finite genome model.')
        
        model = moments.ModelPlot._get_model()
        if model is not None:
            model.evolve(tf, Npop, m)
=======
        if plotting:
            model = moments.ModelPlot._get_model()
            if model is not None:
                model.evolve(tf, Npop, m)
>>>>>>> 11c1befa

        if len(n)==1 :
            if gamma is None:
                gamma = 0.0
            if h is None:
                h = 0.5
            if gamma == 0:
                self.data[:] = integrate_neutral(self.data, Npop, tf, dt_fac, theta, 
                                        finite_genome=finite_genome, theta_fd=theta_fd, theta_bd=theta_bd)
            else:
                #self.data[:] = integrate_1D(self.data, Npop, n, tf, dt_fac, dt_max, gamma, h, theta)
                self.data[:] = integrate_nomig(self.data, Npop, tf, dt_fac, gamma, h, theta, 
                                        finite_genome=finite_genome, theta_fd=theta_fd, theta_bd=theta_bd)
        else:
            if gamma is None:
                gamma = numpy.zeros(len(n))
            if h is None:
                h = 0.5*numpy.ones(len(n))
            if m is None:
                m = numpy.zeros([len(n), len(n)])
            if (m == 0).all(): 
                # for more than 2 populations, the sparse solver seems to be faster than the tridiag...
                if (numpy.array(gamma) == 0).all() and len(n)<3:
                    self.data[:] = integrate_neutral(self.data, Npop, tf, dt_fac, theta, 
                                        finite_genome=finite_genome, theta_fd=theta_fd, theta_bd=theta_bd)
                else:
                    self.data[:] = integrate_nomig(self.data, Npop, tf, dt_fac, gamma, h, theta, 
                                        finite_genome=finite_genome, theta_fd=theta_fd, theta_bd=theta_bd)
            else:
                self.data[:] = integrate_nD(self.data, Npop, tf, dt_fac, gamma, h, m, theta, adapt_dt, 
                                        finite_genome=finite_genome, theta_fd=theta_fd, theta_bd=theta_bd)
        return self

# Allow spectrum objects to be pickled.
# See http://effbot.org/librarybook/copy-reg.htm
import copy_reg
def Spectrum_unpickler(data, mask, data_folded, pop_ids, extrap_x):
    return moments.Spectrum(data, mask, mask_corners=False, data_folded=data_folded, 
                            check_folding=False, pop_ids=pop_ids, extrap_x=extrap_x)
def Spectrum_pickler(fs):
    return Spectrum_unpickler, (fs.data, fs.mask, fs.folded, fs.pop_ids, fs.extrap_x)
copy_reg.pickle(Spectrum, Spectrum_pickler, Spectrum_unpickler)<|MERGE_RESOLUTION|>--- conflicted
+++ resolved
@@ -1539,7 +1539,6 @@
         adapt_dt: flag to allow dt correction avoiding negative entries.
         """
         n = numpy.array(self.shape)-1
-<<<<<<< HEAD
         
         if finite_genome == True and (theta_fd == None or theta_bd == None):
             raise ValueError('Forward and backward mutation rates must be '
@@ -1548,12 +1547,10 @@
         model = moments.ModelPlot._get_model()
         if model is not None:
             model.evolve(tf, Npop, m)
-=======
         if plotting:
             model = moments.ModelPlot._get_model()
             if model is not None:
                 model.evolve(tf, Npop, m)
->>>>>>> 11c1befa
 
         if len(n)==1 :
             if gamma is None:
