--- conflicted
+++ resolved
@@ -1548,14 +1548,10 @@
             raise ValueError('Forward and backward mutation rates must be '
                              'specified in the finite genome model.')
         
-<<<<<<< HEAD
         if numpy.any(frozen) and len(Npop) != len(frozen):
             raise ValueError('If one or more populations are frozen, length '
                              'of frozen must match number of simulated pops.')
         
-=======
-
->>>>>>> 67a14392
         if plotting:
             model = moments.ModelPlot._get_model()
             if model is not None:
@@ -1594,13 +1590,8 @@
                                         frozen=frozen)
             else:
                 self.data[:] = integrate_nD(self.data, Npop, tf, dt_fac, gamma, h, m, theta, adapt_dt, 
-<<<<<<< HEAD
                                         finite_genome=finite_genome, theta_fd=theta_fd, theta_bd=theta_bd,
                                         frozen=frozen)
-        return self
-=======
-                                        finite_genome=finite_genome, theta_fd=theta_fd, theta_bd=theta_bd)
->>>>>>> 67a14392
 
 # Allow spectrum objects to be pickled.
 # See http://effbot.org/librarybook/copy-reg.htm
