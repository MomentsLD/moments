import numpy as np
import scipy as sp
import time
from scipy.sparse import linalg

import Spectrum_mod
import Jackknife as jk
import LinearSystem_1D as ls1
import LinearSystem_2D as ls2
#------------------------------------------------------------------------------
# Functions for the computation of the Phi-moments for multidimensional models:
# we integrate the ode system on the Phi_n(i) to compute their evolution
# we write it (and solve it) as an approximated linear system:
#       Phi_n' = Bn(N) + (1/(4N)Dn + S1n + S2n)Phi_n
# where :
#       N is the total population size
#       Bn(N) is the mutation source term
#       1/(4N)Dn is the drift effect matrix
#       S1n is the selection matrix for h = 0.5
#       S2n is the effect of h != 0.5
#------------------------------------------------------------------------------

#-----------------------------------
# functions to compute the matrices-
#-----------------------------------
# Mutations
def calcB(dims, u):
    B = np.zeros(dims)
    for k in range(len(dims)):
        ind = np.zeros(len(dims), dtype='int')
        ind[k] = int(1)
        tp = tuple(ind)
        B[tp] = dims[k]-1
    return u * B

# Drift
def calcD(dims):
<<<<<<< HEAD
    res = []
    for i in range(len(dims)):
        for j in range(i+1, len(dims)):
            res.append([ls2.calcD1([dims[i],dims[j]]), ls2.calcD2([dims[i],dims[j]])])
=======
    if (len(dims) == 1): res = [ls.calcD([dims[0]])]
    else:
        res = []
        for i in range(len(dims)):
            for j in range(i+1, len(dims)):
                res.append(ls.calcD([dims[i], dims[j]]))
    return res

def calcD2(dims):
    if (len(dims) == 1): res = [ls.calcD([dims[0]])]
    else:
        res = []
        for i in range(len(dims)):
            for j in range(i+1, len(dims)):
                res.append([ls2.calcD1([dims[i], dims[j]]), ls2.calcD2([dims[i], dims[j]])])
>>>>>>> 3d005688
    return res

def buildD(vd, dims, N):
    if (len(dims) == 1): return [1.0 / (4*N[0]) * vd[0][0]]
    res = []
    ctr = 0
    for i in range(len(dims)):
        for j in range(i+1, len(dims)):
            res.append(1.0/(4*N[i])*vd[ctr][0] + 1.0/(4*N[j])*vd[ctr][1])
            ctr += 1
    return res

# Selection 1
<<<<<<< HEAD
def calcS(dims,ljk):
=======
def calcS(dims, s, h):
    if (len(dims) == 1): return [ls.calcS_jk3([dims[0]], [s[0]], [h[0]])]
    res = []
    for i in range(len(dims)):
        for j in range(i+1, len(dims)):
            res.append(ls.calcS_jk3([dims[i], dims[j]], [s[i], s[j]], [h[i], h[j]]))
    return res

def calcSbis(dims, ljk):
>>>>>>> 3d005688
    res = []
    for i in range(len(dims)):
        for j in range(i+1, len(dims)):
            res.append([ls2.calcS_1([dims[i], dims[j]], ljk[i]), ls2.calcS_2([dims[i], dims[j]], ljk[j])])
    return res

def buildS(vs, dims, s, h):
    if (len(dims) == 1): return [vs[0][0]]
    res = []
    ctr = 0
    for i in range(len(dims)):
        for j in range(i+1, len(dims)):
            res.append(s[i]*h[i]*vs[ctr][0] + s[j]*h[j]*vs[ctr][1])
            ctr += 1
    return res

# Selection 2
<<<<<<< HEAD
def calcS2(dims,ljk):
=======
def calcS2(dims, s, h):
    if (len(dims) == 1): return [ls.calcS2_jk3([dims[0]], [s[0]], [h[0]])]
    res = []
    for i in range(len(dims)):
        for j in range(i+1, len(dims)):
            res.append(ls.calcS2_jk3([dims[i], dims[j]], [s[i], s[j]], [h[i], h[j]]))
    return res

def calcS2bis(dims, ljk):
>>>>>>> 3d005688
    res = []
    for i in range(len(dims)):
        for j in range(i+1, len(dims)):
            res.append([ls2.calcS2_1([dims[i], dims[j]], ljk[i]), ls2.calcS2_2([dims[i], dims[j]], ljk[j])])
    return res

def buildS2(vs, dims, s, h):
    if (len(dims) == 1): return [vs[0][0]]
    res = []
    ctr = 0
    for i in range(len(dims)):
        for j in range(i+1, len(dims)):
            res.append(s[i]*(1-2.0*h[i])*vs[ctr][0] + s[j]*(1-2.0*h[j])*vs[ctr][1])
            ctr += 1
    return res

# Migrations
<<<<<<< HEAD
def calcM(dims,ljk):
=======
def calcM(dims, m):
    if (len(dims) == 1): return [sp.sparse.coo_matrix(([], ([], [])), shape = (dims[0], dims[0]), dtype = 'float').tocsc()]
    res = []
    for i in range(len(dims)):
        for j in range(i+1, len(dims)):
            mbis = np.array([[0, m[i, j]], [m[j, i], 0]])
            res.append(ls.calcM_jk3([dims[i], dims[j]], mbis))
    return res

def calcMbis(dims, ljk):
>>>>>>> 3d005688
    res = []
    for i in range(len(dims)):
        for j in range(i+1, len(dims)):
            res.append([ls2.calcM_1([dims[i], dims[j]], ljk[j]), ls2.calcM_2([dims[i], dims[j]], ljk[i])])
    return res

def buildM(vm, dims, m):
    res = []
    ctr = 0
    for i in range(len(dims)):
        for j in range(i+1, len(dims)):
            res.append(m[i, j]*vm[ctr][0] + m[j, i]*vm[ctr][1])
            ctr += 1
    return res

#----------------------------------
# updates for the time integration-
#----------------------------------
# 1D
def ud1_1pop_1(sfs, Q, dims):
    sfs = Q[0].dot(sfs)
    return sfs
    
def ud2_1pop_1(sfs, slv, dims):
    sfs = slv[0](sfs + dt*B)
    return sfs

# 2D
def ud1_2pop_1(sfs, Q, dims):
    sfs = Q[0].dot(sfs.reshape(dims[0] * dims[1])).reshape(dims)
    return sfs

def ud2_2pop_1(sfs, slv, dims):
    sfs = (slv[0](sfs.reshape(dims[0] * dims[1]))).reshape(dims)
    return sfs

# for 3D, 4D and 5D cases, each couple of directions are coded separately to simplify the permutations...
#------------------------------
# 3D
# step 1
def ud1_3pop_1(sfs, Q, dims):
    for i in range(int(dims[2])):
        sfs[:, :, i] = Q[0].dot(sfs[:, :, i].reshape(dims[0] * dims[1])).reshape(dims[0], dims[1])
    return sfs

def ud1_3pop_2(sfs, Q, dims):
    for i in range(int(dims[1])):
        sfs[:, i, :] = Q[1].dot(sfs[:, i, :].reshape(dims[0] * dims[2])).reshape(dims[0], dims[2])
    return sfs

def ud1_3pop_3(sfs, Q, dims):
    for i in range(int(dims[0])):
        sfs[i, :, :] = Q[2].dot(sfs[i, :, :].reshape(dims[1] * dims[2])).reshape(dims[1], dims[2])
    return sfs

# step 2
def ud2_3pop_1(sfs, slv, dims):
    for i in range(int(dims[2])):
        sfs[:, :, i] = slv[0](sfs[:, :, i].reshape(dims[0] * dims[1])).reshape(dims[0], dims[1])
    return sfs

def ud2_3pop_2(sfs, slv, dims):
    for i in range(int(dims[1])):
        sfs[:, i, :] = slv[1](sfs[:, i, :].reshape(dims[0] * dims[2])).reshape(dims[0], dims[2])
    return sfs

def ud2_3pop_3(sfs, slv, dims):
    for i in range(int(dims[0])):
        sfs[i, :, :] = slv[2](sfs[i, :, :].reshape(dims[1] * dims[2])).reshape(dims[1], dims[2])
    return sfs


#------------------------------
# 4D
# step 1
def ud1_4pop_1(sfs, Q, dims):
    for i in range(int(dims[0])):
        for j in range(int(dims[1])):
            sfs[i, j, :, :] = Q[5].dot(sfs[i, j, :, :].reshape(dims[2] * dims[3])).reshape(dims[2], dims[3])
    return sfs

def ud1_4pop_2(sfs, Q, dims):
    for i in range(int(dims[0])):
        for j in range(int(dims[2])):
            sfs[i, :, j, :] = Q[4].dot(sfs[i, :, j, :].reshape(dims[1] * dims[3])).reshape(dims[1], dims[3])
    return sfs

def ud1_4pop_3(sfs, Q, dims):
    for i in range(int(dims[0])):
        for j in range(int(dims[3])):
            sfs[i, :, :, j] = Q[3].dot(sfs[i, :, :, j].reshape(dims[1] * dims[2])).reshape(dims[1], dims[2])
    return sfs

def ud1_4pop_4(sfs, Q, dims):
    for i in range(int(dims[1])):
        for j in range(int(dims[2])):
            sfs[:, i, j, :] = Q[2].dot(sfs[:, i, j, :].reshape(dims[0] * dims[3])).reshape(dims[0], dims[3])
    return sfs

def ud1_4pop_5(sfs, Q, dims):
    for i in range(int(dims[1])):
        for j in range(int(dims[3])):
            sfs[:, i, :, j] = Q[1].dot(sfs[:, i, :, j].reshape(dims[0] * dims[2])).reshape(dims[0], dims[2])
    return sfs

def ud1_4pop_6(sfs, Q, dims):
    for i in range(int(dims[2])):
        for j in range(int(dims[3])):
            sfs[:, :, i, j] = Q[0].dot(sfs[:, :, i, j].reshape(dims[0] * dims[1])).reshape(dims[0], dims[1])
    return sfs

# step 2
def ud2_4pop_1(sfs, slv, dims):
    for i in range(int(dims[0])):
        for j in range(int(dims[1])):
            sfs[i, j, :, :] = slv[5](sfs[i, j, :, :].reshape(dims[2] * dims[3])).reshape(dims[2], dims[3])
    return sfs

def ud2_4pop_2(sfs, slv, dims):
    for i in range(int(dims[0])):
        for j in range(int(dims[2])):
            sfs[i, :, j, :] = slv[4](sfs[i, :, j, :].reshape(dims[1] * dims[3])).reshape(dims[1], dims[3])
    return sfs

def ud2_4pop_3(sfs, slv, dims):
    for i in range(int(dims[0])):
        for j in range(int(dims[3])):
            sfs[i, :, :, j] = slv[3](sfs[i, :, :, j].reshape(dims[1] * dims[2])).reshape(dims[1], dims[2])
    return sfs

def ud2_4pop_4(sfs, slv, dims):
    for i in range(int(dims[1])):
        for j in range(int(dims[2])):
            sfs[:, i, j, :] = slv[2](sfs[:, i, j, :].reshape(dims[0] * dims[3])).reshape(dims[0], dims[3])
    return sfs

def ud2_4pop_5(sfs, slv, dims):
    for i in range(int(dims[1])):
        for j in range(int(dims[3])):
            sfs[:, i, :, j] = slv[1](sfs[:, i, :, j].reshape(dims[0] * dims[2])).reshape(dims[0], dims[2])
    return sfs

def ud2_4pop_6(sfs, slv, dims):
    for i in range(int(dims[2])):
        for j in range(int(dims[3])):
            sfs[:, :, i, j] = slv[0](sfs[:, :, i, j].reshape(dims[0] * dims[1])).reshape(dims[0], dims[1])
    return sfs


#------------------------------
# 5D
# step 1
def ud1_5pop_1(sfs, Q, dims):
    for i in range(int(dims[0])):
        for j in range(int(dims[1])):
            for k in range(int(dims[2])):
                sfs[i, j, k, :, :] = Q[9].dot(sfs[i, j, k, :, :].reshape(dims[3] * dims[4])).reshape(dims[3], dims[4])
    return sfs

def ud1_5pop_2(sfs, Q, dims):
    for i in range(int(dims[0])):
        for j in range(int(dims[1])):
            for k in range(int(dims[3])):
                sfs[i, j, :, k, :] = Q[8].dot(sfs[i, j, :, k, :].reshape(dims[2] * dims[4])).reshape(dims[2], dims[4])
    return sfs

def ud1_5pop_3(sfs, Q, dims):
    for i in range(int(dims[0])):
        for j in range(int(dims[1])):
            for k in range(int(dims[4])):
                sfs[i, j, :, :, k] = Q[7].dot(sfs[i, j, :, :, k].reshape(dims[2] * dims[3])).reshape(dims[2], dims[3])
    return sfs

def ud1_5pop_4(sfs, Q, dims):
    for i in range(int(dims[0])):
        for j in range(int(dims[2])):
            for k in range(int(dims[3])):
                sfs[i, :, j, k, :] = Q[6].dot(sfs[i, :, j, k, :].reshape(dims[1] * dims[4])).reshape(dims[1], dims[4])
    return sfs

def ud1_5pop_5(sfs, Q, dims):
    for i in range(int(dims[0])):
        for j in range(int(dims[2])):
            for k in range(int(dims[4])):
                sfs[i, :, j, :, k] = Q[5].dot(sfs[i, :, j, :, k].reshape(dims[1] * dims[3])).reshape(dims[1], dims[3])
    return sfs

def ud1_5pop_6(sfs, Q, dims):
    for i in range(int(dims[0])):
        for j in range(int(dims[3])):
            for k in range(int(dims[4])):
                sfs[i, :, :, j, k] = Q[4].dot(sfs[i, :, :, j, k].reshape(dims[1] * dims[2])).reshape(dims[1], dims[2])
    return sfs

def ud1_5pop_7(sfs, Q, dims):
    for i in range(int(dims[1])):
        for j in range(int(dims[2])):
            for k in range(int(dims[3])):
                sfs[:, i, j, k, :] = Q[3].dot(sfs[:, i, j, k, :].reshape(dims[0] * dims[4])).reshape(dims[0], dims[4])
    return sfs

def ud1_5pop_8(sfs, Q, dims):
    for i in range(int(dims[1])):
        for j in range(int(dims[2])):
            for k in range(int(dims[4])):
                sfs[:, i, j, :, k] = Q[2].dot(sfs[:, i, j, :, k].reshape(dims[0] * dims[3])).reshape(dims[0], dims[3])
    return sfs

def ud1_5pop_9(sfs, Q, dims):
    for i in range(int(dims[1])):
        for j in range(int(dims[3])):
            for k in range(int(dims[4])):
                sfs[:, i, :, j, k] = Q[1].dot(sfs[:, i, :, j, k].reshape(dims[0] * dims[2])).reshape(dims[0], dims[2])
    return sfs

def ud1_5pop_10(sfs, Q, dims):
    for i in range(int(dims[2])):
        for j in range(int(dims[3])):
            for k in range(int(dims[4])):
                sfs[:, :, i, j, k] = Q[0].dot(sfs[:, :, i, j, k].reshape(dims[0] * dims[1])).reshape(dims[0], dims[1])
    return sfs

# step 2
def ud2_5pop_1(sfs, slv, dims):
    for i in range(int(dims[0])):
        for j in range(int(dims[1])):
            for k in range(int(dims[2])):
                sfs[i, j, k, :, :] = slv[9](sfs[i, j, k, :, :].reshape(dims[3] * dims[4])).reshape(dims[3], dims[4])
    return sfs

def ud2_5pop_2(sfs, slv, dims):
    for i in range(int(dims[0])):
        for j in range(int(dims[1])):
            for k in range(int(dims[3])):
                sfs[i, j, :, k, :] = slv[8](sfs[i, j, :, k, :].reshape(dims[2] * dims[4])).reshape(dims[2], dims[4])
    return sfs

def ud2_5pop_3(sfs, slv, dims):
    for i in range(int(dims[0])):
        for j in range(int(dims[1])):
            for k in range(int(dims[4])):
                sfs[i, j, :, :, k] = slv[7](sfs[i, j, :, :, k].reshape(dims[2] * dims[3])).reshape(dims[2], dims[3])
    return sfs

def ud2_5pop_4(sfs, slv, dims):
    for i in range(int(dims[0])):
        for j in range(int(dims[2])):
            for k in range(int(dims[3])):
                sfs[i, :, j, k, :] = slv[6](sfs[i, :, j, k, :].reshape(dims[1] * dims[4])).reshape(dims[1], dims[4])
    return sfs

def ud2_5pop_5(sfs, slv, dims):
    for i in range(int(dims[0])):
        for j in range(int(dims[2])):
            for k in range(int(dims[4])):
                sfs[i, :, j, :, k] = slv[5](sfs[i, :, j, :, k].reshape(dims[1] * dims[3])).reshape(dims[1], dims[3])
    return sfs

def ud2_5pop_6(sfs, slv, dims):
    for i in range(int(dims[0])):
        for j in range(int(dims[3])):
            for k in range(int(dims[4])):
                sfs[i, :, :, j, k] = slv[4](sfs[i, :, :, j, k].reshape(dims[1] * dims[2])).reshape(dims[1], dims[2])
    return sfs

def ud2_5pop_7(sfs, slv, dims):
    for i in range(int(dims[1])):
        for j in range(int(dims[2])):
            for k in range(int(dims[3])):
                sfs[:, i, j, k, :] = slv[3](sfs[:, i, j, k, :].reshape(dims[0] * dims[4])).reshape(dims[0], dims[4])
    return sfs

def ud2_5pop_8(sfs, slv, dims):
    for i in range(int(dims[1])):
        for j in range(int(dims[2])):
            for k in range(int(dims[4])):
                sfs[:, i, j, :, k] = slv[2](sfs[:, i, j, :, k].reshape(dims[0] * dims[3])).reshape(dims[0], dims[3])
    return sfs

def ud2_5pop_9(sfs, slv, dims):
    for i in range(int(dims[1])):
        for j in range(int(dims[3])):
            for k in range(int(dims[4])):
                sfs[:, i, :, j, k] = slv[1](sfs[:, i, :, j, k].reshape(dims[0] * dims[2])).reshape(dims[0], dims[2])
    return sfs

def ud2_5pop_10(sfs, slv, dims):
    for i in range(int(dims[2])):
        for j in range(int(dims[3])):
            for k in range(int(dims[4])):
                sfs[:, :, i, j, k] = slv[0](sfs[:, :, i, j, k].reshape(dims[0] * dims[1])).reshape(dims[0], dims[1])
    return sfs

# update nD with permutations
def update_step1(sfs, Q, dims, order):
    assert(len(sfs.shape) == len(dims))
    assert(len(Q) == len(dims) * (len(dims)-1) / 2)
    for i in order:
        sfs = eval('ud1_'+str(len(dims))+'pop_'+str(i+1)+'(sfs, Q, dims)')
    return sfs

def update_step2(sfs, slv, dims, order):
    assert(len(sfs.shape) == len(dims))
    assert(len(slv) == len(dims) * (len(dims)-1) / 2)
    for i in order:
        sfs = eval('ud2_'+str(len(dims))+'pop_'+str(i+1)+'(sfs, slv, dims)')
    return sfs

def permute(tab):
    res = tab[1:]
    res.append(tab[0])
    return res
#--------------------
# Integration in time
#--------------------
# N : total population size (vector N = (N1,...,Np))
# n : samples size (vector n = (n1,...,np))
# tf : final simulation time (/2N1 generations)
# gamma : selection coefficients (vector gamma = (gamma1,...,gammap))
# theta : mutation rate
# h : allele dominance (vector h = (h1,...,hp))
# m : migration rates matrix (2D array, m[i,j] is the migration rate from pop j to pop i, normalized by 1/4N1)

# for a "lambda" definition of N - with backward Euler integration scheme
# where t is the relative time in generations such as t = 0 initially
# Npop is a lambda function of the time t returning the vector N = (N1,...,Np) or directly the vector if N does not evolve in time

def integrate_1D(sfs0, Npop, n, tf, dt_fac = 0.05, gamma = 0.0, h = 0.5, theta = 1.0):
    
    sfs0 = np.array(sfs0)
    # parameters of the equation
    if callable(Npop): N = np.array(Npop(0))
    else : N = np.array(Npop)
    
    Nold = N+np.ones(len(N))
    s = np.float(gamma)
    h = np.float(h)
    Tmax = tf * 2.0
    dt = Tmax * dt_fac
    u = theta / 4.0
    # dimensions of the sfs
    d = n[0] + 1
    # we compute the matrices we will need
    ljk = jk.calcJK13(int(d-1))
    ljk2 = jk.calcJK23(int(d-1))
    vd = ls1.calcD([d])
    S1 = s * h * ls1.calcS([d],ljk)
    S2 = s * (1-2.0*h) * ls1.calcS2([d],ljk2)
    
    # mutation term
    B = np.zeros([d])
    B[1] = (d-1) * u
    
    # time loop:
    t = 0.0
    sfs = sfs0
    while t < Tmax:
        dt_old = dt
        if t+dt > Tmax: dt = Tmax-t
        # we recompute the matrix only if N has changed...
        if Nold != N or dt != dt_old:
            D = 1 / 4.0 / N[0] * vd
            
            # system inversion for backward scheme
            slv = linalg.factorized(sp.sparse.identity(S1.shape[0], dtype = 'float', format = 'csc') - dt/2.0*(D+S1+S2))
            Q = sp.sparse.identity(S1.shape[0], dtype = 'float', format = 'csc') + dt/2.0*(D+S1+S2)
        
        # drift, selection and mutation
        sfs = Q.dot(sfs)
        sfs = slv(sfs + dt*B)
        Nold = N
        t += dt
        # we update the value of N if a function was provided as argument
        if callable(Npop) : N = np.array(Npop(t/2.0))

    return Spectrum_mod.Spectrum(sfs)

def integrate_nD(sfs0, Npop, n, tf, dt_fac = 0.05, gamma = None, h = None, m = None, theta = 1.0):
    start_time = time.time()
    # neutral case if the parameters are not provided
    if gamma is None : gamma = np.zeros(len(n))
    if h is None : h = 0.5 * np.ones(len(n))
    if m is None : m = np.zeros([len(n), len(n)])
    
    sfs0 = np.array(sfs0)
    # parameters of the equation
    if callable(Npop): N = np.array(Npop(0))
    else : N = np.array(Npop)
    
    Nold = N + np.ones(len(N))
    mm = np.array(m) / 2.0
    s = np.array(gamma)
    h = np.array(h)
    Tmax = tf * 2.0
    dt = Tmax * dt_fac
    u = theta / 4.0
    # dimensions of the sfs
    dims = n + np.ones(len(n))
    d = int(np.prod(dims))
    # number of "directions" for the splitting
    nbp = int(len(n) * (len(n)-1) / 2)
    if len(n) == 1: nbp = 1
    # we compute the matrices we will need
    ljk = [jk.calcJK13(int(dims[i]-1)) for i in range(len(dims))]
    ljk2 = [jk.calcJK23(int(dims[i]-1)) for i in range(len(dims))]
    
    # drift
    vd = calcD(dims)
    
    # selection part 1
<<<<<<< HEAD
    vs = calcS(dims,ljk)
    S1 = buildS(vs, dims, s, h)
    
    # selection part 2
    vs2 = calcS2(dims,ljk2)
=======
    vs = calcSbis(dims, ljk)
    S1 = buildS(vs, dims, s, h)
    
    # selection part 2
    vs2 = calcS2bis(dims, ljk2)
>>>>>>> 3d005688
    S2 = buildS2(vs2, dims, s, h)
    
    # migration
    vm = calcM(dims,ljk)
    Mi = buildM(vm, dims, mm)

    # mutations
    B = calcB(dims, u)
    
    # indexes for the permutation trick
    order = list(range(nbp))
    # time step splitting
    split_dt = 1.0
    if len(n) > 2: split_dt = 3.0
    if len(n) == 5: split_dt = 5.0
    
    interval = time.time() - start_time
    print('Total time init:', interval)
    # time loop:
    t = 0.0
    sfs = sfs0
    while t < Tmax:
        dt_old = dt
        if t+dt > Tmax: dt = Tmax-t
        # we recompute the matrix only if N has changed...
        if (Nold != N).any() or dt != dt_old:
            D = buildD(vd, dims, N)
            
            # system inversion for backward scheme
            slv = [linalg.factorized(sp.sparse.identity(S1[i].shape[0], dtype = 'float', format = 'csc') - dt/2.0/split_dt*(1.0/(max(len(n),2)-1)*(D[i]+S1[i]+S2[i])+Mi[i])) for i in range(nbp)]
            Q = [sp.sparse.identity(S1[i].shape[0], dtype = 'float', format = 'csc') + dt/2.0/split_dt*(1.0/(max(len(n),2)-1)*(D[i]+S1[i]+S2[i])+Mi[i]) for i in range(nbp)]
        
        # drift, selection and migration (depends on the dimension)
        if len(n) == 1:
            sfs = Q[0].dot(sfs)
            sfs = slv[0](sfs + dt*B)
        if len(n) > 1:
            for i in range(int(split_dt)):
                sfs = update_step1(sfs, Q, dims, order)
                sfs = update_step2(sfs + dt/split_dt*B, slv, dims, order)
                order = permute(order)
        Nold = N
        t += dt
        # we update the value of N if a function was provided as argument
        if callable(Npop) : N = np.array(Npop(t / 2.0))
    
    return Spectrum_mod.Spectrum(sfs)<|MERGE_RESOLUTION|>--- conflicted
+++ resolved
@@ -5,6 +5,7 @@
 
 import Spectrum_mod
 import Jackknife as jk
+import LinearSystem as ls
 import LinearSystem_1D as ls1
 import LinearSystem_2D as ls2
 #------------------------------------------------------------------------------
@@ -35,12 +36,6 @@
 
 # Drift
 def calcD(dims):
-<<<<<<< HEAD
-    res = []
-    for i in range(len(dims)):
-        for j in range(i+1, len(dims)):
-            res.append([ls2.calcD1([dims[i],dims[j]]), ls2.calcD2([dims[i],dims[j]])])
-=======
     if (len(dims) == 1): res = [ls.calcD([dims[0]])]
     else:
         res = []
@@ -56,7 +51,6 @@
         for i in range(len(dims)):
             for j in range(i+1, len(dims)):
                 res.append([ls2.calcD1([dims[i], dims[j]]), ls2.calcD2([dims[i], dims[j]])])
->>>>>>> 3d005688
     return res
 
 def buildD(vd, dims, N):
@@ -70,9 +64,6 @@
     return res
 
 # Selection 1
-<<<<<<< HEAD
-def calcS(dims,ljk):
-=======
 def calcS(dims, s, h):
     if (len(dims) == 1): return [ls.calcS_jk3([dims[0]], [s[0]], [h[0]])]
     res = []
@@ -82,7 +73,6 @@
     return res
 
 def calcSbis(dims, ljk):
->>>>>>> 3d005688
     res = []
     for i in range(len(dims)):
         for j in range(i+1, len(dims)):
@@ -100,9 +90,6 @@
     return res
 
 # Selection 2
-<<<<<<< HEAD
-def calcS2(dims,ljk):
-=======
 def calcS2(dims, s, h):
     if (len(dims) == 1): return [ls.calcS2_jk3([dims[0]], [s[0]], [h[0]])]
     res = []
@@ -112,7 +99,6 @@
     return res
 
 def calcS2bis(dims, ljk):
->>>>>>> 3d005688
     res = []
     for i in range(len(dims)):
         for j in range(i+1, len(dims)):
@@ -130,9 +116,6 @@
     return res
 
 # Migrations
-<<<<<<< HEAD
-def calcM(dims,ljk):
-=======
 def calcM(dims, m):
     if (len(dims) == 1): return [sp.sparse.coo_matrix(([], ([], [])), shape = (dims[0], dims[0]), dtype = 'float').tocsc()]
     res = []
@@ -143,7 +126,6 @@
     return res
 
 def calcMbis(dims, ljk):
->>>>>>> 3d005688
     res = []
     for i in range(len(dims)):
         for j in range(i+1, len(dims)):
@@ -166,7 +148,7 @@
 def ud1_1pop_1(sfs, Q, dims):
     sfs = Q[0].dot(sfs)
     return sfs
-    
+
 def ud2_1pop_1(sfs, slv, dims):
     sfs = slv[0](sfs + dt*B)
     return sfs
@@ -518,7 +500,7 @@
         t += dt
         # we update the value of N if a function was provided as argument
         if callable(Npop) : N = np.array(Npop(t/2.0))
-
+    
     return Spectrum_mod.Spectrum(sfs)
 
 def integrate_nD(sfs0, Npop, n, tf, dt_fac = 0.05, gamma = None, h = None, m = None, theta = 1.0):
@@ -551,28 +533,20 @@
     ljk2 = [jk.calcJK23(int(dims[i]-1)) for i in range(len(dims))]
     
     # drift
-    vd = calcD(dims)
+    vd = calcD2(dims)
     
     # selection part 1
-<<<<<<< HEAD
-    vs = calcS(dims,ljk)
-    S1 = buildS(vs, dims, s, h)
-    
-    # selection part 2
-    vs2 = calcS2(dims,ljk2)
-=======
     vs = calcSbis(dims, ljk)
     S1 = buildS(vs, dims, s, h)
     
     # selection part 2
     vs2 = calcS2bis(dims, ljk2)
->>>>>>> 3d005688
     S2 = buildS2(vs2, dims, s, h)
     
     # migration
-    vm = calcM(dims,ljk)
+    vm = calcMbis(dims,ljk)
     Mi = buildM(vm, dims, mm)
-
+    
     # mutations
     B = calcB(dims, u)
     
