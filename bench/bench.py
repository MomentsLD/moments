# -*- coding: UTF-8 -*-
import matplotlib.pyplot as plt
import scipy.stats as stats
import numpy as np
import os
import time

import moments
import dadi

import report
import demographic_models_moments
import demographic_models_dadi
#---------------------------------------------
#-----------------
# some functions :
#-----------------
def neutral_spectrum(n, ndim):
    if ndim == 1: return moments.Spectrum(np.array([0]+[1.0/i for i in range(1, n)]+[0]))
    elif ndim == 2: 
        res = np.zeros([n+1, n+1])
        res[1:-1, 0] = [1.0/i for i in range(1, n)]
        res[0, 1:-1] = [1.0/i for i in range(1, n)]
    elif ndim == 3: 
        res = np.zeros([n+1, n+1, n+1])
        res[1:-1, 0, 0] = [1.0/i for i in range(1, n)]
        res[0, 1:-1, 0] = [1.0/i for i in range(1, n)]
        res[0, 0, 1:-1] = [1.0/i for i in range(1, n)]
    return moments.Spectrum(res)

def BS_entropy(fs1, fs2, n_it, n_loop):
    tab1 = fs1.copy()
    tab2 = fs2.copy()
    # we don't take into account the values at the corners
    indfirst = tuple(np.zeros(len(tab1.shape)))
    indlast = tuple(int(n)*np.ones(len(tab1.shape)))
    tab1[indfirst] = 0.000001
    tab2[indfirst] = 0.000001
    tab1[indlast] = 0.000001
    tab2[indlast] = 0.000001
    
    res = []
    for j in range(n_loop):
        rd_ind = [tuple(np.random.choice(n, len(tab1.shape))) for i in range(n_it)]
        v1 = [tab1[x] for x in rd_ind]
        v2 = [tab2[x] for x in rd_ind]
        res.append(stats.entropy(v1, v2))
    res = np.array(res)
    # we remove the entries with infinite entropy
    pinf = float('+inf')
    res = res[res<pinf]
    return np.mean(res)

def BS_entropy(fs1, fs2, n_it, n_loop):
    if len(fs1.shape)==1:
        return stats.entropy(fs1[1:-1], fs2[1:-1])
    else:
        return stats.entropy(fs1.reshape(np.prod(fs1.shape))[1:-1], fs2.reshape(np.prod(fs1.shape))[1:-1])

def distance(fs1, fs2, nomig = False):
    eps = 1e-16
    if not nomig: return abs(fs1-fs2)/(fs1+eps)
    else: 
        res = []
        for i in range(len(fs1)):
            if fs1[i]==0.0 or fs2[i]==0.0: res.append(0.0)
            else: res.append(abs(fs1[i]-fs2[i])/(fs1[i]))
        return res

def count_neg(sfs):
    #sfs2 = sfs.copy()
    #sfs2.unmask_all()
    return (sfs<0).sum()+sfs.mask.sum()-2

#--------------
# dadi models :
#--------------
def model1((nu, t), (n1, ), (g, h), pts):
    xx = dadi.Numerics.default_grid(pts)
    phi = 0.0*dadi.PhiManip.phi_1D(xx)
    phi = dadi.Integration.one_pop(phi, xx, t, nu=nu, gamma=g, h=h)
    sfs = dadi.Spectrum.from_phi(phi, (n1, ), (xx, ))
    return sfs 

def model_extrap1((nu, t), (n1, ), (g, h), (pt1, pt2, pt3)):
    model_extrap = dadi.Numerics.make_extrap_log_func(model1)
    sfs = model_extrap((nu, t), (n1, ), (g, h), [pt1, pt2, pt3])
    return sfs

def model2((nu1, nu2, t), (n1,n2), (g, h, m), pts):
    #dadi.Integration.timescale_factor = 0.0001
    xx = dadi.Numerics.default_grid(pts)
    phi = 0.0*dadi.PhiManip.phi_1D(xx)
    phi = dadi.PhiManip.phi_1D_to_2D(xx, phi)
    phi = dadi.Integration.two_pops(phi, xx, t, nu1, nu2, m12=m, m21=m, gamma1=g, gamma2=g, h1=h, h2=h)
    sfs = dadi.Spectrum.from_phi(phi, (n1,n2), (xx,xx))
    return sfs

def model_extrap2((nu1, nu2, t), (n1,n2), (g, h, m), (pt1, pt2, pt3)):
    model_extrap = dadi.Numerics.make_extrap_log_func(model2)
    sfs = model_extrap((nu1, nu2, t), (n1,n2), (g, h, m), [pt1, pt2, pt3])
    return sfs

def model2_neutral_init((nu1, nu2, t), (n1,n2), (g, h, m), pts):
    #dadi.Integration.timescale_factor = 0.0001
    xx = dadi.Numerics.default_grid(pts)
    phi = dadi.PhiManip.phi_1D(xx)
    phi = dadi.PhiManip.phi_1D_to_2D(xx, phi)
    phi = dadi.Integration.two_pops(phi, xx, t, nu1, nu2, m12=m, m21=m, gamma1=g, gamma2=g, h1=h, h2=h)
    sfs = dadi.Spectrum.from_phi(phi, (n1,n2), (xx,xx))
    return sfs

def model_extrap2_neutral_init((nu1, nu2, t), (n1,n2), (g, h, m), (pt1, pt2, pt3)):
    model_extrap = dadi.Numerics.make_extrap_log_func(model2_neutral_init)
    sfs = model_extrap((nu1, nu2, t), (n1,n2), (g, h, m), [pt1, pt2, pt3])
    return sfs

def model3((nu1, nu2, nu3, t), (n1,n2,n3), (g, h, m), pts):
    xx = dadi.Numerics.default_grid(pts)
    phi = 0.0*dadi.PhiManip.phi_1D(xx)
    phi = dadi.PhiManip.phi_1D_to_2D(xx, phi)
    phi = dadi.PhiManip.phi_2D_to_3D_split_2(xx, phi)
    phi = dadi.Integration.three_pops(phi, xx, t, nu1, nu2, nu3, m12=m, m13=m, m21=m, m23=m, m31=m, m32=m, gamma1=g, gamma2=g, gamma3=g, h1=h, h2=h, h3=h)
    sfs = dadi.Spectrum.from_phi(phi, (n,n,n), (xx,xx,xx))
    return sfs

def model_extrap3((nu1, nu2, nu3, t), (n1,n2,n3), (g, h, m), (pt1, pt2, pt3)):
    model_extrap = dadi.Numerics.make_extrap_log_func(model3)
    sfs = model_extrap((nu1, nu2, nu3, t), (n1,n2,n3), (g, h, m), [pt1, pt2, pt3])
    return sfs

def model3_neutral_init((nu1, nu2, nu3, t), (n1,n2,n3), (g, h, m), pts):
    xx = dadi.Numerics.default_grid(pts)
    phi = dadi.PhiManip.phi_1D(xx)
    phi = dadi.PhiManip.phi_1D_to_2D(xx, phi)
    phi = dadi.PhiManip.phi_2D_to_3D_split_2(xx, phi)
    phi = dadi.Integration.three_pops(phi, xx, t, nu1, nu2, nu3, m12=m, m13=m, m21=m, m23=m, m31=m, m32=m, gamma1=g, gamma2=g, gamma3=g, h1=h, h2=h, h3=h)
    sfs = dadi.Spectrum.from_phi(phi, (n,n,n), (xx,xx,xx))
    return sfs

def model_extrap3_neutral_init((nu1, nu2, nu3, t), (n1,n2,n3), (g, h, m), (pt1, pt2, pt3)):
    model_extrap = dadi.Numerics.make_extrap_log_func(model3_neutral_init)
    sfs = model_extrap((nu1, nu2, nu3, t), (n1,n2,n3), (g, h, m), [pt1, pt2, pt3])
    return sfs

#---------------------------------------------
# population expansion for dadi models
f = lambda x: 1+0.01*x
<<<<<<< HEAD
n = 200 # sample size
=======
n = 80 # sample size
>>>>>>> 88ff3eb8
nb_e = 100 # number of drawing for the entropy computation
# we store the result to edit a report at the end...
results = []
names = []

#-------------------------
# 1D neutral equilibrium :
#-------------------------
name = 'Neutral equilibrium 1D'
print('computing '+name)

# parameters :
ndim = 1
T= 5.0
h = 0.5
g = 0
m = 0
N = 1

# analytical solution : 
neutral_fs = neutral_spectrum(n, ndim)
ref_ll = moments.Inference.ll_multinom(neutral_fs, neutral_fs)

# moments : 
start_time = time.time()
sfsm = moments.Spectrum(np.zeros(n+1))
sfsm.integrate([N], T)
tps_mom = time.time() - start_time
distm = distance(sfsm[1:-1], neutral_fs[1:-1])
maxdm = np.mean(distm)
bsem = BS_entropy(sfsm, neutral_fs, n, nb_e)
ll = ref_ll - moments.Inference.ll_multinom(sfsm, neutral_fs)
print('moments: ', tps_mom, bsem, maxdm, ll, count_neg(sfsm))
resm = [tps_mom, bsem, maxdm, ll, count_neg(sfsm)]

# dadi Richardson extrapolation : 
if not os.path.exists('dadi_simu/dadi_extrap_1dn_'+str(n)):
    start_time = time.time()
    sfsd = model_extrap1((N, T), (n, ), (g, h), (n, n+10, n+20))
    tps_dadi = time.time() - start_time
    # export
    sfsd.to_file('dadi_simu/dadi_extrap_1dn_'+str(n))
    file = open('dadi_simu/time_dadi_extrap_1dn_'+str(n), "w")
    file.write(str(tps_dadi))
    file.close()
else:
    sfsd = dadi.Spectrum.from_file('dadi_simu/dadi_extrap_1dn_'+str(n))
    file = open('dadi_simu/time_dadi_extrap_1dn_'+str(n), 'r')
    tps_dadi = float(file.read())
distd = distance(sfsd[1:-1], neutral_fs[1:-1])
maxdd = np.mean(distd)
bsed = BS_entropy(sfsd, neutral_fs, n, nb_e)
ll = ref_ll - dadi.Inference.ll_multinom(sfsd, neutral_fs)
print('dadi extrap: ', tps_dadi, bsed, maxdd, ll, count_neg(sfsd))
resde = [tps_dadi, bsed, maxdd, ll, count_neg(sfsd)]

names.append(name)
results.append([resde, resm])

#-------------------------------
# 1D neutral N varying T = 1.0 :
#-------------------------------
if os.path.exists('limits/lim_1dnf_t1_'+str(n)):
    name = 'Neutral 1D, T = 1.0'
    print('computing '+name)

    # parameters :
    ndim = 1
    T= 1.0
    N = lambda x: [1+0.01*x]
    h = 0.5
    g = 0
    m = 0

# we load dadi's limit : 
<<<<<<< HEAD
    lim_1dnf = moments.Spectrum.from_file('limits/lim_1dnf_t1_'+str(n))
    ref_ll = moments.Inference.ll_multinom(lim_1dnf, lim_1dnf)
=======
lim_1dnf = moments.Spectrum.from_file('limits/lim_1dnf_t1_'+str(n))
ref_ll = moments.Inference.ll_multinom(lim_1dnf, lim_1dnf)

# moments : 
start_time = time.time()
sfsm = moments.Spectrum(np.zeros(n+1))
sfsm.integrate(N, T)
tps_mom = time.time() - start_time
distm = distance(sfsm[1:-1], lim_1dnf[1:-1])
maxdm = np.mean(distm)
bsem = BS_entropy(sfsm, lim_1dnf, n, nb_e)
ll = ref_ll - moments.Inference.ll_multinom(sfsm, lim_1dnf)
print('moments: ', tps_mom, bsem, maxdm, ll)
resm = [tps_mom, bsem, maxdm, ll, count_neg(sfsm)]
>>>>>>> 88ff3eb8

    # moments : 
    start_time = time.time()
    sfsm = moments.Spectrum(np.zeros(n+1))
    sfsm.integrate(N, [n], T)
    tps_mom = time.time() - start_time
    distm = distance(sfsm[1:-1], lim_1dnf[1:-1])
    maxdm = np.mean(distm)
    bsem = BS_entropy(sfsm, lim_1dnf, n, nb_e)
    ll = ref_ll - moments.Inference.ll_multinom(sfsm, lim_1dnf)
    print('moments: ', tps_mom, bsem, maxdm, ll)
    resm = [tps_mom, bsem, maxdm, ll, count_neg(sfsm)]

    # dadi Richardson extrapolation : 
    if not os.path.exists('dadi_simu/dadi_extrap_1dnf_t1_'+str(n)):
        start_time = time.time()
        sfsd = model_extrap1((f, T), (n, ), (g, h), (n, n+10, n+20))
        tps_dadi = time.time() - start_time
        # export
        sfsd.to_file('dadi_simu/dadi_extrap_1dnf_t1_'+str(n))
        file = open('dadi_simu/time_dadi_extrap_1dnf_t1_'+str(n), "w")
        file.write(str(tps_dadi))
        file.close()
    else:
        sfsd = dadi.Spectrum.from_file('dadi_simu/dadi_extrap_1dnf_t1_'+str(n))
        file = open('dadi_simu/time_dadi_extrap_1dnf_t1_'+str(n), 'r')
        tps_dadi = float(file.read())
    distd = distance(sfsd[1:-1], lim_1dnf[1:-1])
    maxdd = np.mean(distd)
    bsed = BS_entropy(sfsd, lim_1dnf, n, nb_e)
    ll = ref_ll - dadi.Inference.ll_multinom(sfsd, lim_1dnf)
    print('dadi extrap: ', tps_dadi, bsed, maxdd, ll)
    resde = [tps_dadi, bsed, maxdd, ll, count_neg(sfsd)]

    names.append(name)
    results.append([resde, resm])


#-------------------------------
# 1D neutral N varying T = 5.0 :
#-------------------------------
if os.path.exists('limits/lim_1dnf_t5_'+str(n)):
    name = 'Neutral 1D, T = 5.0'
    print('computing '+name)

    # parameters :
    ndim = 1
    T= 5.0
    N = lambda x: [1+0.01*x]


    # we load dadi's limit : 
    lim_1dnf = moments.Spectrum.from_file('limits/lim_1dnf_t5_'+str(n))
    ref_ll = moments.Inference.ll_multinom(lim_1dnf, lim_1dnf)

<<<<<<< HEAD
    # moments : 
=======
# moments : 
start_time = time.time()
sfsm = moments.Spectrum(np.zeros(n+1))
sfsm.integrate(N, T)
tps_mom = time.time() - start_time
distm = distance(sfsm[1:-1], lim_1dnf[1:-1])
maxdm = np.mean(distm)
bsem = BS_entropy(sfsm, lim_1dnf, n, nb_e)
ll = ref_ll - moments.Inference.ll_multinom(sfsm, lim_1dnf)
print('moments: ', tps_mom, bsem, maxdm, ll)
resm = [tps_mom, bsem, maxdm, ll, count_neg(sfsm)]

# dadi Richardson extrapolation : 
if not os.path.exists('dadi_simu/dadi_extrap_1dnf_t5_'+str(n)):
>>>>>>> 88ff3eb8
    start_time = time.time()
    sfsm = moments.Spectrum(np.zeros(n+1))
    sfsm.integrate(N, [n], T)
    tps_mom = time.time() - start_time
    distm = distance(sfsm[1:-1], lim_1dnf[1:-1])
    maxdm = np.mean(distm)
    bsem = BS_entropy(sfsm, lim_1dnf, n, nb_e)
    ll = ref_ll - moments.Inference.ll_multinom(sfsm, lim_1dnf)
    print('moments: ', tps_mom, bsem, maxdm, ll)
    resm = [tps_mom, bsem, maxdm, ll, count_neg(sfsm)]

    # dadi Richardson extrapolation : 
    if not os.path.exists('dadi_simu/dadi_extrap_1dnf_t5_'+str(n)):
        start_time = time.time()
        sfsd = model_extrap1((f, T), (n, ), (g, h), (n, n+10, n+20))
        tps_dadi = time.time() - start_time
        # export
        sfsd.to_file('dadi_simu/dadi_extrap_1dnf_t5_'+str(n))
        file = open('dadi_simu/time_dadi_extrap_1dnf_t5_'+str(n), "w")
        file.write(str(tps_dadi))
        file.close()
    else:
        sfsd = dadi.Spectrum.from_file('dadi_simu/dadi_extrap_1dnf_t5_'+str(n))
        file = open('dadi_simu/time_dadi_extrap_1dnf_t5_'+str(n), 'r')
        tps_dadi = float(file.read())
    distd = distance(sfsd[1:-1], lim_1dnf[1:-1])
    maxdd = np.mean(distd)
    bsed = BS_entropy(sfsd, lim_1dnf, n, nb_e)
    ll = ref_ll - dadi.Inference.ll_multinom(sfsd, lim_1dnf)
    print('dadi extrap: ', tps_dadi, bsed, maxdd, ll)
    resde = [tps_dadi, bsed, maxdd, ll, count_neg(sfsd)]

    names.append(name)
    results.append([resde, resm])

#-----------------------------------
# 1D, selection, N varying T = 1.0 :
#-----------------------------------
if os.path.exists('limits/lim_1dsf_t1_'+str(n)):
    name = 'Selection 1D, T = 1.0'
    print('computing '+name)

    # parameters :
    ndim = 1
    T= 1.0
    h = 0.7
    g = 1.0
    N = lambda x: [1+0.01*x]


    # we load dadi's limit : 
    lim_1dsf = moments.Spectrum.from_file('limits/lim_1dsf_t1_'+str(n))
    ref_ll = moments.Inference.ll_multinom(lim_1dsf, lim_1dsf)

<<<<<<< HEAD
    # moments : 
=======
# moments : 
start_time = time.time()
sfsm = moments.Spectrum(np.zeros(n+1))
sfsm.integrate(N, T, gamma=g, h=h)
tps_mom = time.time() - start_time
distm = distance(sfsm[1:-1], lim_1dsf[1:-1])
maxdm = np.mean(distm)
bsem = BS_entropy(sfsm, lim_1dsf, n, nb_e)
ll = ref_ll - moments.Inference.ll_multinom(sfsm, lim_1dsf)
print('moments: ', tps_mom, bsem, maxdm, ll)
resm = [tps_mom, bsem, maxdm, ll, count_neg(sfsm)]

# dadi Richardson extrapolation : 
if not os.path.exists('dadi_simu/dadi_extrap_1dsf_t1_'+str(n)):
>>>>>>> 88ff3eb8
    start_time = time.time()
    sfsm = moments.Spectrum(np.zeros(n+1))
    sfsm.integrate(N, [n], T, gamma=g, h=h)
    tps_mom = time.time() - start_time
    distm = distance(sfsm[1:-1], lim_1dsf[1:-1])
    maxdm = np.mean(distm)
    bsem = BS_entropy(sfsm, lim_1dsf, n, nb_e)
    ll = ref_ll - moments.Inference.ll_multinom(sfsm, lim_1dsf)
    print('moments: ', tps_mom, bsem, maxdm, ll)
    resm = [tps_mom, bsem, maxdm, ll, count_neg(sfsm)]

    # dadi Richardson extrapolation : 
    if not os.path.exists('dadi_simu/dadi_extrap_1dsf_t1_'+str(n)):
        start_time = time.time()
        sfsd = model_extrap1((f, T), (n, ), (g, h), (n, n+10, n+20))
        tps_dadi = time.time() - start_time
        # export
        sfsd.to_file('dadi_simu/dadi_extrap_1dsf_t1_'+str(n))
        file = open('dadi_simu/time_dadi_extrap_1dsf_t1_'+str(n), "w")
        file.write(str(tps_dadi))
        file.close()
    else:
        sfsd = dadi.Spectrum.from_file('dadi_simu/dadi_extrap_1dsf_t1_'+str(n))
        file = open('dadi_simu/time_dadi_extrap_1dsf_t1_'+str(n), 'r')
        tps_dadi = float(file.read())
    distd = distance(sfsd[1:-1], lim_1dsf[1:-1])
    maxdd = np.mean(distd)
    bsed = BS_entropy(sfsd, lim_1dsf, n, nb_e)
    ll = ref_ll - dadi.Inference.ll_multinom(sfsd, lim_1dsf)
    print('dadi extrap: ', tps_dadi, bsed, maxdd, ll)
    resde = [tps_dadi, bsed, maxdd, ll, count_neg(sfsd)]

    names.append(name)
    results.append([resde, resm])

#-----------------------------------
# 1D, selection, N varying T = 5.0 :
#-----------------------------------
if os.path.exists('limits/lim_1dsf_t5_'+str(n)):
    name = 'Selection 1D, T = 5.0'
    print('computing '+name)

    # parameters :
    ndim = 1
    T= 5.0
    h = 0.7
    g = 1.0
    N = lambda x: [1+0.01*x]


    # we load dadi's limit : 
    lim_1dsf = moments.Spectrum.from_file('limits/lim_1dsf_t5_'+str(n))
    ref_ll = moments.Inference.ll_multinom(lim_1dsf, lim_1dsf)

<<<<<<< HEAD
    # moments : 
=======
# moments : 
start_time = time.time()
sfsm = moments.Spectrum(np.zeros(n+1))
sfsm.integrate(N, T, gamma=g, h=h)
tps_mom = time.time() - start_time
distm = distance(sfsm[1:-1], lim_1dsf[1:-1])
maxdm = np.mean(distm)
bsem = BS_entropy(sfsm, lim_1dsf, n, nb_e)
ll = ref_ll - moments.Inference.ll_multinom(sfsm, lim_1dsf)
print('moments: ', tps_mom, bsem, maxdm, ll)
resm = [tps_mom, bsem, maxdm, ll, count_neg(sfsm)]

# dadi Richardson extrapolation : 
if not os.path.exists('dadi_simu/dadi_extrap_1dsf_t5_'+str(n)):
>>>>>>> 88ff3eb8
    start_time = time.time()
    sfsm = moments.Spectrum(np.zeros(n+1))
    sfsm.integrate(N, [n], T, gamma=g, h=h)
    tps_mom = time.time() - start_time
    distm = distance(sfsm[1:-1], lim_1dsf[1:-1])
    maxdm = np.mean(distm)
    bsem = BS_entropy(sfsm, lim_1dsf, n, nb_e)
    ll = ref_ll - moments.Inference.ll_multinom(sfsm, lim_1dsf)
    print('moments: ', tps_mom, bsem, maxdm, ll)
    resm = [tps_mom, bsem, maxdm, ll, count_neg(sfsm)]

    # dadi Richardson extrapolation : 
    if not os.path.exists('dadi_simu/dadi_extrap_1dsf_t5_'+str(n)):
        start_time = time.time()
        sfsd = model_extrap1((f, T), (n, ), (g, h), (n, n+10, n+20))
        tps_dadi = time.time() - start_time
        # export
        sfsd.to_file('dadi_simu/dadi_extrap_1dsf_t5_'+str(n))
        file = open('dadi_simu/time_dadi_extrap_1dsf_t5_'+str(n), "w")
        file.write(str(tps_dadi))
        file.close()
    else:
        sfsd = dadi.Spectrum.from_file('dadi_simu/dadi_extrap_1dsf_t5_'+str(n))
        file = open('dadi_simu/time_dadi_extrap_1dsf_t5_'+str(n), 'r')
        tps_dadi = float(file.read())
    distd = distance(sfsd[1:-1], lim_1dsf[1:-1])
    maxdd = np.mean(distd)
    bsed = BS_entropy(sfsd, lim_1dsf, n, nb_e)
    ll = ref_ll - dadi.Inference.ll_multinom(sfsd, lim_1dsf)
    print('dadi extrap: ', tps_dadi, bsed, maxdd, ll)
    resde = [tps_dadi, bsed, maxdd, ll, count_neg(sfsd)]

    names.append(name)
    results.append([resde, resm])

#-----------------------------------------------------------------------------------
#-------------------------
# 2D neutral equilibrium :
#-------------------------
name = 'Neutral equilibrium 2D'
print('computing '+name)

# parameters :
ndim = 2
T= 5.0
h = 0.5
g = 0
m = 0
N = 1

# analytical solution : 
neutral_fs = neutral_spectrum(n, ndim)
# We don't consider the last columns (rows) as we do not compute them in neutral_spectrum
ref_ll = moments.Inference.ll_multinom(neutral_fs[:-1, :-1], neutral_fs[:-1, :-1])

# moments : 
start_time = time.time()
sfsm = moments.Spectrum(np.zeros([n+1, n+1]))
sfsm.integrate([N, N], T)
tps_mom = time.time() - start_time
distm = distance(sfsm[0,1:-1], neutral_fs[0,1:-1])
maxdm = np.mean(distm)
bsem = BS_entropy(sfsm[0,:], neutral_fs[0,:], n, nb_e)
ll = ref_ll - moments.Inference.ll_multinom(sfsm[:-1, :-1], neutral_fs[:-1, :-1])
print('moments: ', tps_mom, bsem, maxdm, ll)
resm = [tps_mom, bsem, maxdm, ll, count_neg(sfsm)]

# dadi Richardson extrapolation : 
if not os.path.exists('dadi_simu/dadi_extrap_2dn_'+str(n)):
    start_time = time.time()
    sfsd = model_extrap2((N, N, T), (n, n), (g, h, m), (n, n+10, n+20))
    tps_dadi = time.time() - start_time
    # export
    sfsd.to_file('dadi_simu/dadi_extrap_2dn_'+str(n))
    file = open('dadi_simu/time_dadi_extrap_2dn_'+str(n), "w")
    file.write(str(tps_dadi))
    file.close()
else:
    sfsd = dadi.Spectrum.from_file('dadi_simu/dadi_extrap_2dn_'+str(n))
    file = open('dadi_simu/time_dadi_extrap_2dn_'+str(n), 'r')
    tps_dadi = float(file.read())
distd = distance(sfsd[0,1:-1], neutral_fs[0,1:-1])
maxdd = np.mean(distd)
bsed = BS_entropy(sfsd[0,:], neutral_fs[0,:], n, nb_e)
ll = ref_ll - dadi.Inference.ll_multinom(sfsd[:-1, :-1], neutral_fs[:-1, :-1])
print('dadi extrap: ', tps_dadi, bsed, maxdd, ll)
resde = [tps_dadi, bsed, maxdd, ll, count_neg(sfsd)]

names.append(name)
results.append([resde, resm])

#------------------------------------
# 2D selection, no migration, T = 1 :
#------------------------------------
<<<<<<< HEAD
if os.path.exists('limits/lim_2dsf_t1_'+str(n)):
    name = 'Selection 2D, T = 1.0'
    print('computing '+name)

    # parameters :
    ndim = 2
    T= 1.0
    h = 0.7
    g = 1.0
    m = 0
    N = lambda x: [1+0.01*x, 1+0.01*x]
    gamma = g*np.ones(ndim)
    hh = h*np.ones(ndim)

    # we load dadi's limit : 
    lim_2dsf = moments.Spectrum.from_file('limits/lim_2dsf_t1_'+str(n))
    ref_ll = moments.Inference.ll_multinom(lim_2dsf, lim_2dsf)

    # moments : 
=======
name = 'Selection 2D, T = 1.0'
print('computing '+name)

# parameters :
ndim = 2
T= 1.0
h = 0.7
g = 1.0
m = 0
N = lambda x: [1+0.01*x, 1+0.01*x]
gamma = g*np.ones(ndim)
hh = h*np.ones(ndim)

# we load dadi's limit : 
lim_2dsf = moments.Spectrum.from_file('limits/lim_2dsf_t1_'+str(n))
ref_ll = moments.Inference.ll_multinom(lim_2dsf, lim_2dsf)

# moments : 
start_time = time.time()
sfsm = moments.Spectrum(np.zeros([n+1, n+1]))
sfsm.integrate(N, T, gamma=gamma, h=hh)
tps_mom = time.time() - start_time
distm = distance(sfsm.reshape((n+1)**2)[1:-1], lim_2dsf.reshape((n+1)**2)[1:-1], True)
maxdm = np.mean(distm)
bsem = BS_entropy(sfsm, lim_2dsf, n**2, nb_e)
ll = ref_ll - moments.Inference.ll_multinom(sfsm, lim_2dsf)
print('moments: ', tps_mom, bsem, maxdm, ll)
resm = [tps_mom, bsem, maxdm, ll, count_neg(sfsm)]

# dadi Richardson extrapolation : 
if not os.path.exists('dadi_simu/dadi_extrap_2dsf_t1_'+str(n)):
>>>>>>> 88ff3eb8
    start_time = time.time()
    sfsm = moments.Spectrum(np.zeros([n+1, n+1]))
    sfsm.integrate(N, [n, n], T, gamma=gamma, h=hh)
    tps_mom = time.time() - start_time
    distm = distance(sfsm.reshape((n+1)**2)[1:-1], lim_2dsf.reshape((n+1)**2)[1:-1], True)
    maxdm = np.mean(distm)
    bsem = BS_entropy(sfsm, lim_2dsf, n**2, nb_e)
    ll = ref_ll - moments.Inference.ll_multinom(sfsm, lim_2dsf)
    print('moments: ', tps_mom, bsem, maxdm, ll)
    resm = [tps_mom, bsem, maxdm, ll, count_neg(sfsm)]

    # dadi Richardson extrapolation : 
    if not os.path.exists('dadi_simu/dadi_extrap_2dsf_t1_'+str(n)):
        start_time = time.time()
        sfsd = model_extrap2((f, f, T), (n, n), (g, h, m), (n, n+10, n+20))
        tps_dadi = time.time() - start_time
        distd = distance(sfsd.reshape((n+1)**2)[1:-1], lim_2dsf.reshape((n+1)**2)[1:-1])
        # export
        sfsd.to_file('dadi_simu/dadi_extrap_2dsf_t1_'+str(n))
        file = open('dadi_simu/time_dadi_extrap_2dsf_t1_'+str(n), "w")
        file.write(str(tps_dadi))
        file.close()
    else:
        sfsd = dadi.Spectrum.from_file('dadi_simu/dadi_extrap_2dsf_t1_'+str(n))
        file = open('dadi_simu/time_dadi_extrap_2dsf_t1_'+str(n), 'r')
        tps_dadi = float(file.read())
    maxdd = np.mean(distd)
    bsed = BS_entropy(sfsd, lim_2dsf, n**2, nb_e)
    ll = ref_ll - dadi.Inference.ll_multinom(sfsd, lim_2dsf)
    sfsd2 = moments.Spectrum(sfsd)
    print('dadi extrap: ', tps_dadi, bsed, maxdd, ll)
    resde = [tps_dadi, bsed, maxdd, ll, count_neg(sfsd)]

    names.append(name)
    results.append([resde, resm])

#------------------------------------
# 2D selection, no migration, T = 5 :
#------------------------------------
<<<<<<< HEAD
if os.path.exists('limits/lim_2dsf_t5_'+str(n)):
    name = 'Selection 2D, T = 5.0'
    print('computing '+name)

    # parameters :
    ndim = 2
    T= 5.0
    h = 0.7
    g = 1.0
    m = 0
    N = lambda x: [1+0.01*x, 1+0.01*x]
    gamma = g*np.ones(ndim)
    hh = h*np.ones(ndim)

    # we load dadi's limit : 
    lim_2dsf = moments.Spectrum.from_file('limits/lim_2dsf_t5_'+str(n))
    ref_ll = moments.Inference.ll_multinom(lim_2dsf, lim_2dsf)

    # moments : 
=======
name = 'Selection 2D, T = 5.0'
print('computing '+name)

# parameters :
ndim = 2
T= 5.0
h = 0.7
g = 1.0
m = 0
N = lambda x: [1+0.01*x, 1+0.01*x]
gamma = g*np.ones(ndim)
hh = h*np.ones(ndim)

# we load dadi's limit : 
lim_2dsf = moments.Spectrum.from_file('limits/lim_2dsf_t5_'+str(n))
ref_ll = moments.Inference.ll_multinom(lim_2dsf, lim_2dsf)

# moments : 
start_time = time.time()
sfsm = moments.Spectrum(np.zeros([n+1, n+1]))
sfsm.integrate(N, T, gamma=gamma, h=hh)
tps_mom = time.time() - start_time
distm = distance(sfsm[0,:], lim_2dsf[0,:])
maxdm = np.mean(distm)
bsem = BS_entropy(sfsm[0,:], lim_2dsf[0,:], n**2, nb_e)
ll = ref_ll - moments.Inference.ll_multinom(sfsm, lim_2dsf)
print('moments: ', tps_mom, bsem, maxdm, ll)
resm = [tps_mom, bsem, maxdm, ll, count_neg(sfsm)]
print(sfsm[0,1:4])

# dadi Richardson extrapolation : 
if not os.path.exists('dadi_simu/dadi_extrap_2dsf_t5_'+str(n)):
>>>>>>> 88ff3eb8
    start_time = time.time()
    sfsm = moments.Spectrum(np.zeros([n+1, n+1]))
    sfsm.integrate(N, [n, n], T, gamma=gamma, h=hh)
    tps_mom = time.time() - start_time
    distm = distance(sfsm[0,:], lim_2dsf[0,:])
    maxdm = np.mean(distm)
    bsem = BS_entropy(sfsm[0,:], lim_2dsf[0,:], n**2, nb_e)
    ll = ref_ll - moments.Inference.ll_multinom(sfsm, lim_2dsf)
    print('moments: ', tps_mom, bsem, maxdm, ll)
    resm = [tps_mom, bsem, maxdm, ll, count_neg(sfsm)]
    print(sfsm[0,1:4])

    # dadi Richardson extrapolation : 
    if not os.path.exists('dadi_simu/dadi_extrap_2dsf_t5_'+str(n)):
        start_time = time.time()
        sfsd = model_extrap2((f, f, T), (n, n), (g, h, m), (n, n+10, n+20))
        tps_dadi = time.time() - start_time
        # export
        sfsd.to_file('dadi_simu/dadi_extrap_2dsf_t5_'+str(n))
        file = open('dadi_simu/time_dadi_extrap_2dsf_t5_'+str(n), "w")
        file.write(str(tps_dadi))
        file.close()
    else:
        sfsd = dadi.Spectrum.from_file('dadi_simu/dadi_extrap_2dsf_t5_'+str(n))
        file = open('dadi_simu/time_dadi_extrap_2dsf_t5_'+str(n), 'r')
        tps_dadi = float(file.read())
    distd = distance(sfsd[0,:], lim_2dsf[0,:])
    maxdd = np.mean(distd)
    bsed = BS_entropy(sfsd[0,:], lim_2dsf[0,:], n**2, nb_e)
    ll = ref_ll - dadi.Inference.ll_multinom(sfsd, lim_2dsf)
    print('dadi extrap: ', tps_dadi, bsed, maxdd, ll)
    resde = [tps_dadi, bsed, maxdd, ll, count_neg(sfsd)]

    names.append(name)
    results.append([resde, resm])

#------------------------------------------------
# 2D selection, no migration, neutral SP, T = 1 :
#------------------------------------------------
if os.path.exists('limits/lim_2dsfnsp_t1_'+str(n)):
    name = 'Selection 2D, neutral fs0, T = 1.0'
    print('computing '+name)

    # parameters :
    ndim = 2
    T= 1.0
    h = 0.7
    g = 1.0
    m = 0
    N = lambda x: [1+0.01*x, 1+0.01*x]
    gamma = g*np.ones(ndim)
    hh = h*np.ones(ndim)

    # we load dadi's limit : 
    lim_2dsf = moments.Spectrum.from_file('limits/lim_2dsfnsp_t1_'+str(n))
    ref_ll = moments.Inference.ll_multinom(lim_2dsf, lim_2dsf)

    # starting point
    init_fs = moments.Spectrum(moments.LinearSystem_1D.steady_state_1D(2*n))
    init_fs = moments.Manips.split_1D_to_2D(init_fs, n, n)

    # moments : 
    start_time = time.time()
    sfsm = moments.Spectrum(init_fs)
    sfsm.integrate(N, [n, n], T, gamma=gamma, h=hh)
    tps_mom = time.time() - start_time
    distm = distance(sfsm.reshape((n+1)**2)[1:-1], lim_2dsf.reshape((n+1)**2)[1:-1], True)
    maxdm = np.mean(distm)
    bsem = BS_entropy(sfsm, lim_2dsf, n**2, nb_e)
    ll = ref_ll - moments.Inference.ll_multinom(sfsm, lim_2dsf)
    print('moments: ', tps_mom, bsem, maxdm, ll)
    resm = [tps_mom, bsem, maxdm, ll, count_neg(sfsm)]

    # dadi Richardson extrapolation : 
    if not os.path.exists('dadi_simu/dadi_extrap_2dsfnsp_t1_'+str(n)):
        start_time = time.time()
        sfsd = model_extrap2_neutral_init((f, f, T), (n, n), (g, h, m), (n, n+10, n+20))
        tps_dadi = time.time() - start_time
        distd = distance(sfsd.reshape((n+1)**2)[1:-1], lim_2dsf.reshape((n+1)**2)[1:-1])
        # export
        sfsd.to_file('dadi_simu/dadi_extrap_2dsfnsp_t1_'+str(n))
        file = open('dadi_simu/time_dadi_extrap_2dsfnsp_t1_'+str(n), "w")
        file.write(str(tps_dadi))
        file.close()
    else:
        sfsd = dadi.Spectrum.from_file('dadi_simu/dadi_extrap_2dsfnsp_t1_'+str(n))
        file = open('dadi_simu/time_dadi_extrap_2dsfnsp_t1_'+str(n), 'r')
        tps_dadi = float(file.read())
    maxdd = np.mean(distd)
    bsed = BS_entropy(sfsd, lim_2dsf, n**2, nb_e)
    ll = ref_ll - dadi.Inference.ll_multinom(sfsd, lim_2dsf)
    sfsd2 = moments.Spectrum(sfsd)
    print('dadi extrap: ', tps_dadi, bsed, maxdd, ll)
    resde = [tps_dadi, bsed, maxdd, ll, count_neg(sfsd)]

    names.append(name)
    results.append([resde, resm])

#------------------------------------
# 2D selection and migration, T = 1 :
#------------------------------------
<<<<<<< HEAD
if os.path.exists('limits/lim_2dsmf_t1_'+str(n)):
    name = 'Selection, migration 2D, T = 1.0'
    print('computing '+name)

    # parameters :
    ndim = 2
    T= 1.0
    h = 0.7
    g = 1.0
    m = 2.0
    N = lambda x: [1+0.01*x, 1+0.01*x]
    gamma = g*np.ones(ndim)
    hh = h*np.ones(ndim)

    # we load dadi's limit : 
    lim_2dsmf = moments.Spectrum.from_file('limits/lim_2dsmf_t1_'+str(n))
    ref_ll = moments.Inference.ll_multinom(lim_2dsmf, lim_2dsmf)

    # moments : 
=======
name = 'Selection, migration 2D, T = 1.0'
print('computing '+name)

# parameters :
ndim = 2
T= 1.0
h = 0.7
g = 1.0
m = 2.0
N = lambda x: [1+0.01*x, 1+0.01*x]
gamma = g*np.ones(ndim)
hh = h*np.ones(ndim)

# we load dadi's limit : 
lim_2dsmf = moments.Spectrum.from_file('limits/lim_2dsmf_t1_'+str(n))
ref_ll = moments.Inference.ll_multinom(lim_2dsmf, lim_2dsmf)

# moments : 
start_time = time.time()
sfsm = moments.Spectrum(np.zeros([n+1, n+1]))
sfsm.integrate(N, T, 0.1, gamma=gamma, h=hh, m=m*np.ones([ndim, ndim]))
tps_mom = time.time() - start_time
distm = distance(sfsm.reshape((n+1)**2)[1:-1], lim_2dsmf.reshape((n+1)**2)[1:-1])
maxdm = np.mean(distm)
bsem = BS_entropy(sfsm, lim_2dsmf, n**2, nb_e)
ll = ref_ll - moments.Inference.ll_multinom(sfsm, lim_2dsmf)
print('moments: ', tps_mom, bsem, maxdm, ll)
resm = [tps_mom, bsem, maxdm, ll, count_neg(sfsm)]

# dadi Richardson extrapolation : 
if not os.path.exists('dadi_simu/dadi_extrap_2dsmf_t1_'+str(n)):
>>>>>>> 88ff3eb8
    start_time = time.time()
    sfsm = moments.Spectrum(np.zeros([n+1, n+1]))
    sfsm.integrate(N, [n, n], T, 0.1, gamma=gamma, h=hh, m=m*np.ones([ndim, ndim]))
    tps_mom = time.time() - start_time
    distm = distance(sfsm.reshape((n+1)**2)[1:-1], lim_2dsmf.reshape((n+1)**2)[1:-1])
    maxdm = np.mean(distm)
    bsem = BS_entropy(sfsm, lim_2dsmf, n**2, nb_e)
    ll = ref_ll - moments.Inference.ll_multinom(sfsm, lim_2dsmf)
    print('moments: ', tps_mom, bsem, maxdm, ll)
    resm = [tps_mom, bsem, maxdm, ll, count_neg(sfsm)]

    # dadi Richardson extrapolation : 
    if not os.path.exists('dadi_simu/dadi_extrap_2dsmf_t1_'+str(n)):
        start_time = time.time()
        sfsd = model_extrap2((f, f, T), (n, n), (g, h, m), (n, n+10, n+20))
        tps_dadi = time.time() - start_time
        # export
        sfsd.to_file('dadi_simu/dadi_extrap_2dsmf_t1_'+str(n))
        file = open('dadi_simu/time_dadi_extrap_2dsmf_t1_'+str(n), "w")
        file.write(str(tps_dadi))
        file.close()
    else:
        sfsd = dadi.Spectrum.from_file('dadi_simu/dadi_extrap_2dsmf_t1_'+str(n))
        file = open('dadi_simu/time_dadi_extrap_2dsmf_t1_'+str(n), 'r')
        tps_dadi = float(file.read())
    distd = distance(sfsd.reshape((n+1)**2)[1:-1], lim_2dsmf.reshape((n+1)**2)[1:-1])
    maxdd = np.mean(distd)
    bsed = BS_entropy(sfsd, lim_2dsmf, n**2, nb_e)
    ll = ref_ll - dadi.Inference.ll_multinom(sfsd, lim_2dsmf)
    sfsd2 = moments.Spectrum(sfsd)
    print('dadi extrap: ', tps_dadi, bsed, maxdd, ll)
    resde = [tps_dadi, bsed, maxdd, ll, count_neg(sfsd)]

    names.append(name)
    results.append([resde, resm])

#------------------------------------
# 2D selection and migration, T = 5 :
#------------------------------------
<<<<<<< HEAD
if os.path.exists('limits/lim_2dsmf_t5_'+str(n)):
    name = 'Selection, migration 2D, T = 5.0'
    print('computing '+name)

    # parameters :
    ndim = 2
    T= 5.0
    h = 0.7
    g = 1.0
    m = 2.0
    N = lambda x: [1+0.01*x, 1+0.01*x]
    gamma = g*np.ones(ndim)
    hh = h*np.ones(ndim)

    # we load dadi's limit : 
    lim_2dsmf = moments.Spectrum.from_file('limits/lim_2dsmf_t5_'+str(n))
    ref_ll = moments.Inference.ll_multinom(lim_2dsmf, lim_2dsmf)

    # moments : 
=======
name = 'Selection, migration 2D, T = 5.0'
print('computing '+name)

# parameters :
ndim = 2
T= 5.0
h = 0.7
g = 1.0
m = 2.0
N = lambda x: [1+0.01*x, 1+0.01*x]
gamma = g*np.ones(ndim)
hh = h*np.ones(ndim)

# we load dadi's limit : 
lim_2dsmf = moments.Spectrum.from_file('limits/lim_2dsmf_t5_'+str(n))
ref_ll = moments.Inference.ll_multinom(lim_2dsmf, lim_2dsmf)

# moments : 
start_time = time.time()
sfsm = moments.Spectrum(np.zeros([n+1, n+1]))
sfsm.integrate(N, T, gamma=gamma, h=hh, m=m*np.ones([ndim, ndim]))
tps_mom = time.time() - start_time
distm = distance(sfsm.reshape((n+1)**2)[1:-1], lim_2dsmf.reshape((n+1)**2)[1:-1])
maxdm = np.mean(distm)
bsem = BS_entropy(sfsm, lim_2dsmf, n**2, nb_e)
ll = ref_ll - moments.Inference.ll_multinom(sfsm, lim_2dsmf)
print('moments: ', tps_mom, bsem, maxdm, ll)
resm = [tps_mom, bsem, maxdm, ll, count_neg(sfsm)]

# dadi Richardson extrapolation : 
if not os.path.exists('dadi_simu/dadi_extrap_2dsmf_t5_'+str(n)):
>>>>>>> 88ff3eb8
    start_time = time.time()
    sfsm = moments.Spectrum(np.zeros([n+1, n+1]))
    sfsm.integrate(N, [n, n], T, gamma=gamma, h=hh, m=m*np.ones([ndim, ndim]))
    tps_mom = time.time() - start_time
    distm = distance(sfsm.reshape((n+1)**2)[1:-1], lim_2dsmf.reshape((n+1)**2)[1:-1])
    maxdm = np.mean(distm)
    bsem = BS_entropy(sfsm, lim_2dsmf, n**2, nb_e)
    ll = ref_ll - moments.Inference.ll_multinom(sfsm, lim_2dsmf)
    print('moments: ', tps_mom, bsem, maxdm, ll)
    resm = [tps_mom, bsem, maxdm, ll, count_neg(sfsm)]

    # dadi Richardson extrapolation : 
    if not os.path.exists('dadi_simu/dadi_extrap_2dsmf_t5_'+str(n)):
        start_time = time.time()
        sfsd = model_extrap2((f, f, T), (n, n), (g, h, m), (n, n+10, n+20))
        tps_dadi = time.time() - start_time
        # export
        sfsd.to_file('dadi_simu/dadi_extrap_2dsmf_t5_'+str(n))
        file = open('dadi_simu/time_dadi_extrap_2dsmf_t5_'+str(n), "w")
        file.write(str(tps_dadi))
        file.close()
    else:
        sfsd = dadi.Spectrum.from_file('dadi_simu/dadi_extrap_2dsmf_t5_'+str(n))
        file = open('dadi_simu/time_dadi_extrap_2dsmf_t5_'+str(n), 'r')
        tps_dadi = float(file.read())
    distd = distance(sfsd.reshape((n+1)**2)[1:-1], lim_2dsmf.reshape((n+1)**2)[1:-1])
    maxdd = np.mean(distd)
    bsed = BS_entropy(sfsd, lim_2dsmf, n**2, nb_e)
    ll = ref_ll - dadi.Inference.ll_multinom(sfsd, lim_2dsmf)
    sfsd2 = moments.Spectrum(sfsd)
    print('dadi extrap: ', tps_dadi, bsed, maxdd, ll)
    resde = [tps_dadi, bsed, maxdd, ll, count_neg(sfsd)]

    names.append(name)
    results.append([resde, resm])

#------------------------------------------------
# 2D selection and migration, neutral SP, T = 1 :
#------------------------------------------------
if os.path.exists('limits/lim_2dsmfnsp_t1_'+str(n)):
    name = 'Selection, migration 2D, neutral fs0, T = 1.0'
    print('computing '+name)

    # parameters :
    ndim = 2
    T= 1.0
    h = 0.7
    g = 1.0
    m = 2.0
    N = lambda x: [1+0.01*x, 1+0.01*x]
    gamma = g*np.ones(ndim)
    hh = h*np.ones(ndim)

    # we load dadi's limit : 
    lim_2dsmf = moments.Spectrum.from_file('limits/lim_2dsmfnsp_t1_'+str(n))
    ref_ll = moments.Inference.ll_multinom(lim_2dsmf, lim_2dsmf)
    
    # starting point
    init_fs = moments.Spectrum(moments.LinearSystem_1D.steady_state_1D(2*n))
    init_fs = moments.Manips.split_1D_to_2D(init_fs, n, n)
    
    # moments : 
    start_time = time.time()
    sfsm = moments.Spectrum(init_fs)
    sfsm.integrate(N, [n, n], T, 0.1, gamma=gamma, h=hh, m=m*np.ones([ndim, ndim]))
    tps_mom = time.time() - start_time
    distm = distance(sfsm.reshape((n+1)**2)[1:-1], lim_2dsmf.reshape((n+1)**2)[1:-1])
    maxdm = np.mean(distm)
    bsem = BS_entropy(sfsm, lim_2dsmf, n**2, nb_e)
    ll = ref_ll - moments.Inference.ll_multinom(sfsm, lim_2dsmf)
    print('moments: ', tps_mom, bsem, maxdm, ll)
    resm = [tps_mom, bsem, maxdm, ll, count_neg(sfsm)]

    # dadi Richardson extrapolation : 
    if not os.path.exists('dadi_simu/dadi_extrap_2dsmfnsp_t1_'+str(n)):
        start_time = time.time()
        sfsd = model_extrap2_neutral_init((f, f, T), (n, n), (g, h, m), (n, n+10, n+20))
        tps_dadi = time.time() - start_time
        # export
        sfsd.to_file('dadi_simu/dadi_extrap_2dsmfnsp_t1_'+str(n))
        file = open('dadi_simu/time_dadi_extrap_2dsmfnsp_t1_'+str(n), "w")
        file.write(str(tps_dadi))
        file.close()
    else:
        sfsd = dadi.Spectrum.from_file('dadi_simu/dadi_extrap_2dsmfnsp_t1_'+str(n))
        file = open('dadi_simu/time_dadi_extrap_2dsmfnsp_t1_'+str(n), 'r')
        tps_dadi = float(file.read())
    distd = distance(sfsd.reshape((n+1)**2)[1:-1], lim_2dsmf.reshape((n+1)**2)[1:-1])
    maxdd = np.mean(distd)
    bsed = BS_entropy(sfsd, lim_2dsmf, n**2, nb_e)
    ll = ref_ll - dadi.Inference.ll_multinom(sfsd, lim_2dsmf)
    sfsd2 = moments.Spectrum(sfsd)
    print('dadi extrap: ', tps_dadi, bsed, maxdd, ll)
    resde = [tps_dadi, bsed, maxdd, ll, count_neg(sfsd)]

    names.append(name)
    results.append([resde, resm])
#------------------------------
# Croissance rapide 2D, T = 1 :
#------------------------------
<<<<<<< HEAD
if os.path.exists('limits/lim_2dfg_t1_'+str(n)):
    name = 'Croissance rapide 2D, T = 1.0'
    print('computing '+name)

    # parameters :
    ndim = 2
    T= 1.0
    h = 0.7
    g = 1.0
    m = 2.0
    Nexp = lambda x: [np.exp(np.log(10.0)*x), np.exp(np.log(10.0)*x)]
    fexp = lambda x: np.exp(np.log(10.0)*x)
    gamma = g*np.ones(ndim)
    hh = h*np.ones(ndim)

    # we load dadi's limit : 
    lim_2dfg = moments.Spectrum.from_file('limits/lim_2dfg_t1_'+str(n))
    ref_ll = moments.Inference.ll_multinom(lim_2dfg, lim_2dfg)

    # moments : 
=======
name = 'Croissance rapide 2D, T = 1.0'
print('computing '+name)

# parameters :
ndim = 2
T= 1.0
h = 0.7
g = 1.0
m = 2.0
Nexp = lambda x: [np.exp(np.log(10.0)*x), np.exp(np.log(10.0)*x)]
fexp = lambda x: np.exp(np.log(10.0)*x)
gamma = g*np.ones(ndim)
hh = h*np.ones(ndim)

# we load dadi's limit : 
lim_2dfg = moments.Spectrum.from_file('limits/lim_2dfg_t1_'+str(n))
ref_ll = moments.Inference.ll_multinom(lim_2dfg, lim_2dfg)

# moments : 
start_time = time.time()
sfsm = moments.Spectrum(np.zeros([n+1, n+1]))
sfsm.integrate(Nexp, T, gamma=gamma, h=hh, m=m*np.ones([ndim, ndim]))
tps_mom = time.time() - start_time
distm = distance(sfsm.reshape((n+1)**2)[1:-1], lim_2dfg.reshape((n+1)**2)[1:-1])
maxdm = np.mean(distm)
bsem = BS_entropy(sfsm, lim_2dfg, n**2, nb_e)
ll = ref_ll - moments.Inference.ll_multinom(sfsm, lim_2dfg)
print('moments: ', tps_mom, bsem, maxdm, ll)
resm = [tps_mom, bsem, maxdm, ll, count_neg(sfsm)]

# dadi Richardson extrapolation : 
if not os.path.exists('dadi_simu/dadi_extrap_2dfg_t1_'+str(n)):
>>>>>>> 88ff3eb8
    start_time = time.time()
    sfsm = moments.Spectrum(np.zeros([n+1, n+1]))
    sfsm.integrate(Nexp, [n, n], T, gamma=gamma, h=hh, m=m*np.ones([ndim, ndim]))
    tps_mom = time.time() - start_time
    distm = distance(sfsm.reshape((n+1)**2)[1:-1], lim_2dfg.reshape((n+1)**2)[1:-1])
    maxdm = np.mean(distm)
    bsem = BS_entropy(sfsm, lim_2dfg, n**2, nb_e)
    ll = ref_ll - moments.Inference.ll_multinom(sfsm, lim_2dfg)
    print('moments: ', tps_mom, bsem, maxdm, ll)
    resm = [tps_mom, bsem, maxdm, ll, count_neg(sfsm)]

    # dadi Richardson extrapolation : 
    if not os.path.exists('dadi_simu/dadi_extrap_2dfg_t1_'+str(n)):
        start_time = time.time()
        #sfsd = model_extrap2((fexp, fexp, T), (n, n), (g, h, m), (1.5*n, 1.5*n+10, 1.5*n+20))
        sfsd = model_extrap2((fexp, fexp, T), (n, n), (g, h, m), (n, n+10, n+20))
        tps_dadi = time.time() - start_time
        # export
        sfsd.to_file('dadi_simu/dadi_extrap_2dfg_t1_'+str(n))
        file = open('dadi_simu/time_dadi_extrap_2dfg_t1_'+str(n), "w")
        file.write(str(tps_dadi))
        file.close()
    else:
        sfsd = dadi.Spectrum.from_file('dadi_simu/dadi_extrap_2dfg_t1_'+str(n))
        file = open('dadi_simu/time_dadi_extrap_2dfg_t1_'+str(n), 'r')
        tps_dadi = float(file.read())
    distd = distance(sfsd.reshape((n+1)**2)[1:-1], lim_2dfg.reshape((n+1)**2)[1:-1])
    maxdd = np.mean(distd)
    bsed = BS_entropy(sfsd, lim_2dfg, n**2, nb_e)
    ll = ref_ll - dadi.Inference.ll_multinom(sfsd, lim_2dfg)
    sfsd2 = moments.Spectrum(sfsd)
    print('dadi extrap: ', tps_dadi, bsed, maxdd, ll)
    resde = [tps_dadi, bsed, maxdd, ll, count_neg(sfsd)]

    names.append(name)
    results.append([resde, resm])

#---------
# YRI CEU:
#---------
if os.path.exists('limits/lim_2d_yri_ceu_'+str(n)):
    name = 'YRI-CEU 2D'
    print('computing '+name)

    # parameters :
    params = [1.881, 0.0710, 1.845, 0.911, 0.355, 0.111]
    # we load dadi's limit : 
    lim_2d_yri_ceu = moments.Spectrum.from_file('limits/lim_2d_yri_ceu_'+str(n))
    ref_ll = moments.Inference.ll_multinom(lim_2d_yri_ceu, lim_2d_yri_ceu)

    # moments : 
    start_time = time.time()
    sfsm = demographic_models_moments.model_YRI_CEU(params, (n, n))
    tps_mom = time.time() - start_time
    distm = distance(sfsm.reshape((n+1)**2)[1:-1], lim_2d_yri_ceu.reshape((n+1)**2)[1:-1])
    maxdm = np.mean(distm)
    bsem = BS_entropy(sfsm, lim_2d_yri_ceu, n**2, nb_e)
    ll = ref_ll - moments.Inference.ll_multinom(sfsm, lim_2d_yri_ceu)
    print('moments: ', tps_mom, bsem, maxdm, ll)
    resm = [tps_mom, bsem, maxdm, ll, count_neg(sfsm)]

    # dadi Richardson extrapolation : 
    if not os.path.exists('dadi_simu/dadi_extrap_2d_yri_ceu_'+str(n)):
        start_time = time.time()
        sfsd = demographic_models_dadi.model_YRI_CEU_extrap(params, (n, n), (n, n+10, n+20))
        tps_dadi = time.time() - start_time
        # export
        sfsd.to_file('dadi_simu/dadi_extrap_2d_yri_ceu_'+str(n))
        file = open('dadi_simu/time_dadi_extrap_2d_yri_ceu_'+str(n), "w")
        file.write(str(tps_dadi))
        file.close()
    else:
        sfsd = dadi.Spectrum.from_file('dadi_simu/dadi_extrap_2d_yri_ceu_'+str(n))
        file = open('dadi_simu/time_dadi_extrap_2d_yri_ceu_'+str(n), 'r')
        tps_dadi = float(file.read())
    distd = distance(sfsd.reshape((n+1)**2)[1:-1], lim_2d_yri_ceu.reshape((n+1)**2)[1:-1])
    maxdd = np.mean(distd)
    bsed = BS_entropy(sfsd, lim_2d_yri_ceu, n**2, nb_e)
    ll = ref_ll - dadi.Inference.ll_multinom(sfsd, lim_2d_yri_ceu)
    sfsd2 = moments.Spectrum(sfsd)
    print('dadi extrap: ', tps_dadi, bsed, maxdd, ll)
    resde = [tps_dadi, bsed, maxdd, ll, count_neg(sfsd)]

    names.append(name)
    results.append([resde, resm])

#-----------------------------------------------------------------------------------
#-------------------------
# 3D neutral equilibrium :
#-------------------------
name = 'Neutral equilibrium 3D'
print('computing '+name)

# parameters :
ndim = 3
T= 5.0
h = 0.5
g = 0
m = 0
N = 1

# analytical solution : 
neutral_fs = neutral_spectrum(n, ndim)
# We don't consider the last columns (rows) as we do not compute them in neutral_spectrum
ref_ll = moments.Inference.ll_multinom(neutral_fs[:-1, :-1, :-1], neutral_fs[:-1, :-1, :-1])

# moments : 
start_time = time.time()
sfsm = moments.Spectrum(np.zeros([n+1, n+1, n+1]))
sfsm.integrate([N, N, N], T)
tps_mom = time.time() - start_time
distm = distance(sfsm[0, 1:-1, 0], neutral_fs[0, 1:-1, 0])
maxdm = np.mean(distm)
bsem = BS_entropy(sfsm[0, :, 0], neutral_fs[0, :, 0], n, nb_e)
ll = ref_ll - moments.Inference.ll_multinom(sfsm[:-1, :-1, :-1], neutral_fs[:-1, :-1, :-1])
print('moments: ', tps_mom, bsem, maxdm, ll)
resm = [tps_mom, bsem, maxdm, ll, count_neg(sfsm)]

# dadi Richardson extrapolation : 
if not os.path.exists('dadi_simu/dadi_extrap_3dn_'+str(n)):
    start_time = time.time()
    sfsd = model_extrap3((N, N, N, T), (n, n, n), (g, h, m), (n, n+10, n+20))
    tps_dadi = time.time() - start_time
    # export
    sfsd.to_file('dadi_simu/dadi_extrap_3dn_'+str(n))
    file = open('dadi_simu/time_dadi_extrap_3dn_'+str(n), "w")
    file.write(str(tps_dadi))
    file.close()
else:
    sfsd = dadi.Spectrum.from_file('dadi_simu/dadi_extrap_3dn_'+str(n))
    file = open('dadi_simu/time_dadi_extrap_3dn_'+str(n), 'r')
    tps_dadi = float(file.read())
distd = distance(sfsd[0, 1:-1, 0], neutral_fs[0, 1:-1, 0])
maxdd = np.mean(distd)
bsed = BS_entropy(sfsd[0, :, 0], neutral_fs[0, :, 0], n, nb_e)
ll = ref_ll - dadi.Inference.ll_multinom(sfsd[:-1, :-1, :-1], neutral_fs[:-1, :-1, :-1])
sfsd2 = moments.Spectrum(sfsd)
print('dadi extrap: ', tps_dadi, bsed, maxdd, ll)
resde = [tps_dadi, bsed, maxdd, ll, count_neg(sfsd)]

names.append(name)
results.append([resde, resm])

#------------------------------------
# 3D selection, no migration, T = 1 :
#------------------------------------
<<<<<<< HEAD
if os.path.exists('limits/lim_3dsf_t1_'+str(n)):
    name = 'Selection 3D, T = 1.0'
    print('computing '+name)

    # parameters :
    ndim = 3
    T= 1.0
    h = 0.7
    g = 1.0
    m = 0
    N = lambda x: [1+0.01*x, 1+0.01*x, 1+0.01*x]
    gamma = g*np.ones(ndim)
    hh = h*np.ones(ndim)

    # we load dadi's limit : 
    lim_3dsf = moments.Spectrum.from_file('limits/lim_3dsf_t1_'+str(n))
    ref_ll = moments.Inference.ll_multinom(lim_3dsf, lim_3dsf)

    # moments : 
=======
name = 'Selection 3D, T = 1.0'
print('computing '+name)

# parameters :
ndim = 3
T= 1.0
h = 0.7
g = 1.0
m = 0
N = lambda x: [1+0.01*x, 1+0.01*x, 1+0.01*x]
gamma = g*np.ones(ndim)
hh = h*np.ones(ndim)

# we load dadi's limit : 
lim_3dsf = moments.Spectrum.from_file('limits/lim_3dsf_t1_'+str(n))
ref_ll = moments.Inference.ll_multinom(lim_3dsf, lim_3dsf)

# moments : 
start_time = time.time()
sfsm = moments.Spectrum(np.zeros([n+1, n+1, n+1]))
sfsm.integrate(N, T, gamma=gamma, h=hh)
tps_mom = time.time() - start_time
distm = distance(sfsm.reshape((n+1)**3)[1:-1], lim_3dsf.reshape((n+1)**3)[1:-1], True)
maxdm = np.mean(distm)
bsem = BS_entropy(sfsm, lim_3dsf, n**3, nb_e)
ll = ref_ll - moments.Inference.ll_multinom(sfsm, lim_3dsf)
print('moments: ', tps_mom, bsem, maxdm, ll)
resm = [tps_mom, bsem, maxdm, ll, count_neg(sfsm)]

# dadi Richardson extrapolation : 
if not os.path.exists('dadi_simu/dadi_extrap_3dsf_t1_'+str(n)):
>>>>>>> 88ff3eb8
    start_time = time.time()
    sfsm = moments.Spectrum(np.zeros([n+1, n+1, n+1]))
    sfsm.integrate(N, [n, n, n], T, gamma=gamma, h=hh)
    tps_mom = time.time() - start_time
    distm = distance(sfsm.reshape((n+1)**3)[1:-1], lim_3dsf.reshape((n+1)**3)[1:-1], True)
    maxdm = np.mean(distm)
    bsem = BS_entropy(sfsm, lim_3dsf, n**3, nb_e)
    ll = ref_ll - moments.Inference.ll_multinom(sfsm, lim_3dsf)
    print('moments: ', tps_mom, bsem, maxdm, ll)
    resm = [tps_mom, bsem, maxdm, ll, count_neg(sfsm)]

    # dadi Richardson extrapolation : 
    if not os.path.exists('dadi_simu/dadi_extrap_3dsf_t1_'+str(n)):
        start_time = time.time()
        sfsd = model_extrap3((f, f, f, T), (n, n, n), (g, h, m), (n, n+10, n+20))
        tps_dadi = time.time() - start_time
        # export
        sfsd.to_file('dadi_simu/dadi_extrap_3dsf_t1_'+str(n))
        file = open('dadi_simu/time_dadi_extrap_3dsf_t1_'+str(n), "w")
        file.write(str(tps_dadi))
        file.close()
    else:
        sfsd = dadi.Spectrum.from_file('dadi_simu/dadi_extrap_3dsf_t1_'+str(n))
        file = open('dadi_simu/time_dadi_extrap_3dsf_t1_'+str(n), 'r')
        tps_dadi = float(file.read())
    distd = distance(sfsd.reshape((n+1)**3)[1:-1], lim_3dsf.reshape((n+1)**3)[1:-1])
    maxdd = np.mean(distd)
    bsed = BS_entropy(sfsd, lim_3dsf, n**3, nb_e)
    ll = ref_ll - dadi.Inference.ll_multinom(sfsd, lim_3dsf)
    sfsd2 = moments.Spectrum(sfsd)
    print('dadi extrap: ', tps_dadi, bsed, maxdd, ll)
    resde = [tps_dadi, bsed, maxdd, ll, count_neg(sfsd)]

    names.append(name)
    results.append([resde, resm])

#------------------------------------
# 3D selection, no migration, T = 5 :
#------------------------------------
<<<<<<< HEAD
if os.path.exists('limits/lim_3dsf_t5_'+str(n)):
    name = 'Selection 3D, T = 5.0'
    print('computing '+name)

    # parameters :
    ndim = 3
    T= 5.0
    h = 0.7
    g = 1.0
    m = 0
    N = lambda x: [1+0.01*x, 1+0.01*x, 1+0.01*x]
    gamma = g*np.ones(ndim)
    hh = h*np.ones(ndim)

    # we load dadi's limit : 
    lim_3dsf = moments.Spectrum.from_file('limits/lim_3dsf_t5_'+str(n))
    ref_ll = moments.Inference.ll_multinom(lim_3dsf, lim_3dsf)

    # moments : 
=======
name = 'Selection 3D, T = 5.0'
print('computing '+name)

# parameters :
ndim = 3
T= 5.0
h = 0.7
g = 1.0
m = 0
N = lambda x: [1+0.01*x, 1+0.01*x, 1+0.01*x]
gamma = g*np.ones(ndim)
hh = h*np.ones(ndim)

# we load dadi's limit : 
lim_3dsf = moments.Spectrum.from_file('limits/lim_3dsf_t5_'+str(n))
ref_ll = moments.Inference.ll_multinom(lim_3dsf, lim_3dsf)

# moments : 
start_time = time.time()
sfsm = moments.Spectrum(np.zeros([n+1, n+1, n+1]))
sfsm.integrate(N, T, gamma=gamma, h=hh)
tps_mom = time.time() - start_time
distm = distance(sfsm.reshape((n+1)**3)[1:-1], lim_3dsf.reshape((n+1)**3)[1:-1], True)
maxdm = np.mean(distm)
bsem = BS_entropy(sfsm, lim_3dsf, n**3, nb_e)
ll = ref_ll - moments.Inference.ll_multinom(sfsm, lim_3dsf)
print('moments: ', tps_mom, bsem, maxdm, ll)
resm = [tps_mom, bsem, maxdm, ll, count_neg(sfsm)]

# dadi Richardson extrapolation : 
if not os.path.exists('dadi_simu/dadi_extrap_3dsf_t5_'+str(n)):
>>>>>>> 88ff3eb8
    start_time = time.time()
    sfsm = moments.Spectrum(np.zeros([n+1, n+1, n+1]))
    sfsm.integrate(N, [n, n, n], T, gamma=gamma, h=hh)
    tps_mom = time.time() - start_time
    distm = distance(sfsm.reshape((n+1)**3)[1:-1], lim_3dsf.reshape((n+1)**3)[1:-1], True)
    maxdm = np.mean(distm)
    bsem = BS_entropy(sfsm, lim_3dsf, n**3, nb_e)
    ll = ref_ll - moments.Inference.ll_multinom(sfsm, lim_3dsf)
    print('moments: ', tps_mom, bsem, maxdm, ll)
    resm = [tps_mom, bsem, maxdm, ll, count_neg(sfsm)]

    # dadi Richardson extrapolation : 
    if not os.path.exists('dadi_simu/dadi_extrap_3dsf_t5_'+str(n)):
        start_time = time.time()
        sfsd = model_extrap3((f, f, f, T), (n, n, n), (g, h, m), (n, n+10, n+20))
        tps_dadi = time.time() - start_time
        # export
        sfsd.to_file('dadi_simu/dadi_extrap_3dsf_t5_'+str(n))
        file = open('dadi_simu/time_dadi_extrap_3dsf_t5_'+str(n), "w")
        file.write(str(tps_dadi))
        file.close()
    else:
        sfsd = dadi.Spectrum.from_file('dadi_simu/dadi_extrap_3dsf_t5_'+str(n))
        file = open('dadi_simu/time_dadi_extrap_3dsf_t5_'+str(n), 'r')
        tps_dadi = float(file.read())
    distd = distance(sfsd.reshape((n+1)**3)[1:-1], lim_3dsf.reshape((n+1)**3)[1:-1])
    maxdd = np.mean(distd)
    bsed = BS_entropy(sfsd, lim_3dsf, n**3, nb_e)
    ll = ref_ll - dadi.Inference.ll_multinom(sfsd, lim_3dsf)
    sfsd2 = moments.Spectrum(sfsd)
    print('dadi extrap: ', tps_dadi, bsed, maxdd, ll)
    resde = [tps_dadi, bsed, maxdd, ll, count_neg(sfsd)]

    names.append(name)
    results.append([resde, resm])

#-------------------------------------------------
# 3D selection, no migration, neutral fs0, T = 1 :
#-------------------------------------------------
if os.path.exists('limits/lim_3dsfnsp_t1_'+str(n)):
    name = 'Selection 3D, neutral fs0, T = 1.0'
    print('computing '+name)

    # parameters :
    ndim = 3
    T= 1.0
    h = 0.7
    g = 1.0
    m = 0
    N = lambda x: [1+0.01*x, 1+0.01*x, 1+0.01*x]
    gamma = g*np.ones(ndim)
    hh = h*np.ones(ndim)

    # we load dadi's limit : 
    lim_3dsf = moments.Spectrum.from_file('limits/lim_3dsfnsp_t1_'+str(n))
    ref_ll = moments.Inference.ll_multinom(lim_3dsf, lim_3dsf)

    # starting point
    init_fs = moments.Spectrum(moments.LinearSystem_1D.steady_state_1D(3*n))
    init_fs = moments.Manips.split_1D_to_2D(init_fs, n, 2*n)
    init_fs = moments.Manips.split_2D_to_3D_2(init_fs, n, n)

    # moments : 
    start_time = time.time()
    sfsm = moments.Spectrum(init_fs)
    sfsm.integrate(N, [n, n, n], T, gamma=gamma, h=hh)
    tps_mom = time.time() - start_time
    distm = distance(sfsm.reshape((n+1)**3)[1:-1], lim_3dsf.reshape((n+1)**3)[1:-1], True)
    maxdm = np.mean(distm)
    bsem = BS_entropy(sfsm, lim_3dsf, n**3, nb_e)
    ll = ref_ll - moments.Inference.ll_multinom(sfsm, lim_3dsf)
    print('moments: ', tps_mom, bsem, maxdm, ll)
    resm = [tps_mom, bsem, maxdm, ll, count_neg(sfsm)]

    # dadi Richardson extrapolation : 
    if not os.path.exists('dadi_simu/dadi_extrap_3dsfnsp_t1_'+str(n)):
        start_time = time.time()
        sfsd = model_extrap3_neutral_init((f, f, f, T), (n, n, n), (g, h, m), (n, n+10, n+20))
        tps_dadi = time.time() - start_time
        # export
        sfsd.to_file('dadi_simu/dadi_extrap_3dsfnsp_t1_'+str(n))
        file = open('dadi_simu/time_dadi_extrap_3dsfnsp_t1_'+str(n), "w")
        file.write(str(tps_dadi))
        file.close()
    else:
        sfsd = dadi.Spectrum.from_file('dadi_simu/dadi_extrap_3dsfnsp_t1_'+str(n))
        file = open('dadi_simu/time_dadi_extrap_3dsfnsp_t1_'+str(n), 'r')
        tps_dadi = float(file.read())
    distd = distance(sfsd.reshape((n+1)**3)[1:-1], lim_3dsf.reshape((n+1)**3)[1:-1])
    maxdd = np.mean(distd)
    bsed = BS_entropy(sfsd, lim_3dsf, n**3, nb_e)
    ll = ref_ll - dadi.Inference.ll_multinom(sfsd, lim_3dsf)
    sfsd2 = moments.Spectrum(sfsd)
    print('dadi extrap: ', tps_dadi, bsed, maxdd, ll)
    resde = [tps_dadi, bsed, maxdd, ll, count_neg(sfsd)]

    names.append(name)
    results.append([resde, resm])

#------------------------------------
# 3D selection and migration, T = 1 :
#------------------------------------
<<<<<<< HEAD
if os.path.exists('limits/lim_3dsmf_t1_'+str(n)):
    name = 'Selection, migration 3D, T = 1.0'
    print('computing '+name)

    # parameters :
    ndim = 3
    T= 1.0
    h = 0.7
    g = 1.0
    m = 2.0
    N = lambda x: [1+0.01*x, 1+0.01*x, 1+0.01*x]
    gamma = g*np.ones(ndim)
    hh = h*np.ones(ndim)

    # we load dadi's limit : 
    lim_3dsmf = moments.Spectrum.from_file('limits/lim_3dsmf_t1_'+str(n))
    ref_ll = moments.Inference.ll_multinom(lim_3dsmf, lim_3dsmf)

    # moments : 
=======
name = 'Selection, migration 3D, T = 1.0'
print('computing '+name)

# parameters :
ndim = 3
T= 1.0
h = 0.7
g = 1.0
m = 2.0
N = lambda x: [1+0.01*x, 1+0.01*x, 1+0.01*x]
gamma = g*np.ones(ndim)
hh = h*np.ones(ndim)

# we load dadi's limit : 
lim_3dsmf = moments.Spectrum.from_file('limits/lim_3dsmf_t1_'+str(n))
ref_ll = moments.Inference.ll_multinom(lim_3dsmf, lim_3dsmf)

# moments : 
start_time = time.time()
sfsm = moments.Spectrum(np.zeros([n+1, n+1, n+1]))
sfsm.integrate(N, T, gamma=gamma, h=hh, m=m*np.ones([ndim, ndim]))
tps_mom = time.time() - start_time
distm = distance(sfsm.reshape((n+1)**3)[1:-1], lim_3dsmf.reshape((n+1)**3)[1:-1])
maxdm = np.mean(distm)
bsem = BS_entropy(sfsm, lim_3dsmf, n**3, nb_e)
ll = ref_ll - moments.Inference.ll_multinom(sfsm, lim_3dsmf) 
print('moments: ', tps_mom, bsem, maxdm, ll)
resm = [tps_mom, bsem, maxdm, ll, count_neg(sfsm)]

# dadi Richardson extrapolation : 
if not os.path.exists('dadi_simu/dadi_extrap_3dsmf_t1_'+str(n)):
>>>>>>> 88ff3eb8
    start_time = time.time()
    sfsm = moments.Spectrum(np.zeros([n+1, n+1, n+1]))
    sfsm.integrate(N, [n, n, n], T, gamma=gamma, h=hh, m=m*np.ones([ndim, ndim]))
    tps_mom = time.time() - start_time
    distm = distance(sfsm.reshape((n+1)**3)[1:-1], lim_3dsmf.reshape((n+1)**3)[1:-1])
    maxdm = np.mean(distm)
    bsem = BS_entropy(sfsm, lim_3dsmf, n**3, nb_e)
    ll = ref_ll - moments.Inference.ll_multinom(sfsm, lim_3dsmf) 
    print('moments: ', tps_mom, bsem, maxdm, ll)
    resm = [tps_mom, bsem, maxdm, ll, count_neg(sfsm)]

    # dadi Richardson extrapolation : 
    if not os.path.exists('dadi_simu/dadi_extrap_3dsmf_t1_'+str(n)):
        start_time = time.time()
        sfsd = model_extrap3((f, f, f, T), (n, n, n), (g, h, m), (n, n+10, n+20))
        tps_dadi = time.time() - start_time
        # export
        sfsd.to_file('dadi_simu/dadi_extrap_3dsmf_t1_'+str(n))
        file = open('dadi_simu/time_dadi_extrap_3dsmf_t1_'+str(n), "w")
        file.write(str(tps_dadi))
        file.close()
    else:
        sfsd = dadi.Spectrum.from_file('dadi_simu/dadi_extrap_3dsmf_t1_'+str(n))
        file = open('dadi_simu/time_dadi_extrap_3dsmf_t1_'+str(n), 'r')
        tps_dadi = float(file.read())
    distd = distance(sfsd.reshape((n+1)**3)[1:-1], lim_3dsmf.reshape((n+1)**3)[1:-1])
    maxdd = np.mean(distd)
    bsed = BS_entropy(sfsd, lim_3dsmf, n**3, nb_e)
    ll = ref_ll - dadi.Inference.ll_multinom(sfsd, lim_3dsmf)
    sfsd2 = moments.Spectrum(sfsd)
    print('dadi extrap: ', tps_dadi, bsed, maxdd, ll)
    resde = [tps_dadi, bsed, maxdd, ll, count_neg(sfsd)]

    names.append(name)
    results.append([resde, resm])

#------------------------------------
# 3D selection and migration, T = 5 :
#------------------------------------
<<<<<<< HEAD
if os.path.exists('limits/lim_3dsmf_t5_'+str(n)):
    name = 'Selection, migration 3D, T = 5.0'
    print('computing '+name)

    # parameters :
    ndim = 3
    T= 5.0
    h = 0.7
    g = 1.0
    m = 2.0
    N = lambda x: [1+0.01*x, 1+0.01*x, 1+0.01*x]
    gamma = g*np.ones(ndim)
    hh = h*np.ones(ndim)

    # we load dadi's limit : 
    lim_3dsmf = moments.Spectrum.from_file('limits/lim_3dsmf_t5_'+str(n))
    ref_ll = moments.Inference.ll_multinom(lim_3dsmf, lim_3dsmf)
    print(count_neg(lim_3dsmf))

    # moments : 
=======
name = 'Selection, migration 3D, T = 5.0'
print('computing '+name)

# parameters :
ndim = 3
T= 5.0
h = 0.7
g = 1.0
m = 2.0
N = lambda x: [1+0.01*x, 1+0.01*x, 1+0.01*x]
gamma = g*np.ones(ndim)
hh = h*np.ones(ndim)

# we load dadi's limit : 
lim_3dsmf = moments.Spectrum.from_file('limits/lim_3dsmf_t5_'+str(n))
ref_ll = moments.Inference.ll_multinom(lim_3dsmf, lim_3dsmf)
print(count_neg(lim_3dsmf))

# moments : 
start_time = time.time()
sfsm = moments.Spectrum(np.zeros([n+1, n+1, n+1]))
sfsm.integrate(N, T, gamma=gamma, h=hh, m=m*np.ones([ndim, ndim]))
tps_mom = time.time() - start_time
distm = distance(sfsm.reshape((n+1)**3)[1:-1], lim_3dsmf.reshape((n+1)**3)[1:-1])
maxdm = np.mean(distm)
bsem = BS_entropy(sfsm, lim_3dsmf, n**3, nb_e)
ll = ref_ll - moments.Inference.ll_multinom(sfsm, lim_3dsmf)
print('moments: ', tps_mom, bsem, maxdm, ll)
resm = [tps_mom, bsem, maxdm, ll, count_neg(sfsm)]

# dadi Richardson extrapolation : 
if not os.path.exists('dadi_simu/dadi_extrap_3dsmf_t5_'+str(n)):
>>>>>>> 88ff3eb8
    start_time = time.time()
    sfsm = moments.Spectrum(np.zeros([n+1, n+1, n+1]))
    sfsm.integrate(N, [n, n, n], T, gamma=gamma, h=hh, m=m*np.ones([ndim, ndim]))
    tps_mom = time.time() - start_time
    distm = distance(sfsm.reshape((n+1)**3)[1:-1], lim_3dsmf.reshape((n+1)**3)[1:-1])
    maxdm = np.mean(distm)
    bsem = BS_entropy(sfsm, lim_3dsmf, n**3, nb_e)
    ll = ref_ll - moments.Inference.ll_multinom(sfsm, lim_3dsmf)
    print('moments: ', tps_mom, bsem, maxdm, ll)
    resm = [tps_mom, bsem, maxdm, ll, count_neg(sfsm)]

    # dadi Richardson extrapolation : 
    if not os.path.exists('dadi_simu/dadi_extrap_3dsmf_t5_'+str(n)):
        start_time = time.time()
        sfsd = model_extrap3((f, f, f, T), (n, n, n), (g, h, m), (n, n+10, n+20))
        tps_dadi = time.time() - start_time
        # export
        sfsd.to_file('dadi_simu/dadi_extrap_3dsmf_t5_'+str(n))
        file = open('dadi_simu/time_dadi_extrap_3dsmf_t5_'+str(n), "w")
        file.write(str(tps_dadi))
        file.close()
    else:
        sfsd = dadi.Spectrum.from_file('dadi_simu/dadi_extrap_3dsmf_t5_'+str(n))
        file = open('dadi_simu/time_dadi_extrap_3dsmf_t5_'+str(n), 'r')
        tps_dadi = float(file.read())
    distd = distance(sfsd.reshape((n+1)**3)[1:-1], lim_3dsmf.reshape((n+1)**3)[1:-1])
    maxdd = np.mean(distd)
    bsed = BS_entropy(sfsd, lim_3dsmf, n**3, nb_e)
    ll = ref_ll - dadi.Inference.ll_multinom(sfsd, lim_3dsmf)
    sfsd2 = moments.Spectrum(sfsd)
    print('dadi extrap: ', tps_dadi, bsed, maxdd, ll)
    resde = [tps_dadi, bsed, maxdd, ll, count_neg(sfsd)]

    names.append(name)
    results.append([resde, resm])

#-------------------------------------------------
# 3D selection and migration, neutral fs0, T = 1 :
#-------------------------------------------------
if os.path.exists('limits/lim_3dsmfnsp_t1_'+str(n)):
    name = 'Selection, migration 3D, neutral fs0, T = 1.0'
    print('computing '+name)

    # parameters :
    ndim = 3
    T= 1.0
    h = 0.7
    g = 1.0
    m = 2.0
    N = lambda x: [1+0.01*x, 1+0.01*x, 1+0.01*x]
    gamma = g*np.ones(ndim)
    hh = h*np.ones(ndim)

    # we load dadi's limit : 
    lim_3dsmf = moments.Spectrum.from_file('limits/lim_3dsmfnsp_t1_'+str(n))
    ref_ll = moments.Inference.ll_multinom(lim_3dsmf, lim_3dsmf)

    # starting point
    init_fs = moments.Spectrum(moments.LinearSystem_1D.steady_state_1D(3*n))
    init_fs = moments.Manips.split_1D_to_2D(init_fs, n, 2*n)
    init_fs = moments.Manips.split_2D_to_3D_2(init_fs, n, n)

    # moments : 
    start_time = time.time()
    sfsm = moments.Spectrum(init_fs)
    sfsm.integrate(N, [n, n, n], T, gamma=gamma, h=hh, m=m*np.ones([ndim, ndim]))
    tps_mom = time.time() - start_time
    distm = distance(sfsm.reshape((n+1)**3)[1:-1], lim_3dsmf.reshape((n+1)**3)[1:-1])
    maxdm = np.mean(distm)
    bsem = BS_entropy(sfsm, lim_3dsmf, n**3, nb_e)
    ll = ref_ll - moments.Inference.ll_multinom(sfsm, lim_3dsmf) 
    print('moments: ', tps_mom, bsem, maxdm, ll)
    resm = [tps_mom, bsem, maxdm, ll, count_neg(sfsm)]

    # dadi Richardson extrapolation : 
    if not os.path.exists('dadi_simu/dadi_extrap_3dsmfnsp_t1_'+str(n)):
        start_time = time.time()
        sfsd = model_extrap3_neutral_init((f, f, f, T), (n, n, n), (g, h, m), (n, n+10, n+20))
        tps_dadi = time.time() - start_time
        # export
        sfsd.to_file('dadi_simu/dadi_extrap_3dsmfnsp_t1_'+str(n))
        file = open('dadi_simu/time_dadi_extrap_3dsmfnsp_t1_'+str(n), "w")
        file.write(str(tps_dadi))
        file.close()
    else:
        sfsd = dadi.Spectrum.from_file('dadi_simu/dadi_extrap_3dsmfnsp_t1_'+str(n))
        file = open('dadi_simu/time_dadi_extrap_3dsmfnsp_t1_'+str(n), 'r')
        tps_dadi = float(file.read())
    distd = distance(sfsd.reshape((n+1)**3)[1:-1], lim_3dsmf.reshape((n+1)**3)[1:-1])
    maxdd = np.mean(distd)
    bsed = BS_entropy(sfsd, lim_3dsmf, n**3, nb_e)
    ll = ref_ll - dadi.Inference.ll_multinom(sfsd, lim_3dsmf)
    sfsd2 = moments.Spectrum(sfsd)
    print('dadi extrap: ', tps_dadi, bsed, maxdd, ll)
    resde = [tps_dadi, bsed, maxdd, ll, count_neg(sfsd)]

    names.append(name)
    results.append([resde, resm])

#------------------------------
# Croissance rapide 3D, T = 1 :
#------------------------------
<<<<<<< HEAD
if os.path.exists('limits/lim_3dfg_t1_'+str(n)):
    name = 'Croissance rapide 3D, T = 1.0'
    print('computing '+name)
    # parameters :
    ndim = 3
    T= 1.0
    h = 0.7
    g = 1.0
    m = 2.0
    Nexp = lambda x: [np.exp(np.log(10.0)*x), np.exp(np.log(10.0)*x), np.exp(np.log(10.0)*x)]
    fexp = lambda x: np.exp(np.log(10.0)*x)
    gamma = g*np.ones(ndim)
    hh = h*np.ones(ndim)

    # we load dadi's limit : 
    lim_3dfg = moments.Spectrum.from_file('limits/lim_3dfg_t1_'+str(n))
    ref_ll = moments.Inference.ll_multinom(lim_3dfg, lim_3dfg)

    # moments : 
=======
name = 'Croissance rapide 3D, T = 1.0'
print('computing '+name)
# parameters :
ndim = 3
T= 1.0
h = 0.7
g = 1.0
m = 2.0
Nexp = lambda x: [np.exp(np.log(10.0)*x), np.exp(np.log(10.0)*x), np.exp(np.log(10.0)*x)]
fexp = lambda x: np.exp(np.log(10.0)*x)
gamma = g*np.ones(ndim)
hh = h*np.ones(ndim)

# we load dadi's limit : 
lim_3dfg = moments.Spectrum.from_file('limits/lim_3dfg_t1_'+str(n))
ref_ll = moments.Inference.ll_multinom(lim_3dfg, lim_3dfg)
print(count_neg(lim_3dfg))

# moments : 
start_time = time.time()
#sfsm = moments.Spectrum(np.zeros([n+1, n+1, n+1]))
#sfsm.integrate(Nexp, [n, n, n], T, gamma=gamma, h=hh, m=m*np.ones([ndim, ndim]))
sfsm = moments.Spectrum(np.zeros([n+1, n+1, n+1]))
sfsm.integrate(Nexp, T, gamma=gamma, h=hh, m=m*np.ones([ndim, ndim]))
tps_mom = time.time() - start_time
distm = distance(sfsm.reshape((n+1)**3)[1:-1], lim_3dfg.reshape((n+1)**3)[1:-1])
maxdm = np.mean(distm)
bsem = BS_entropy(sfsm, lim_3dfg, n**3, nb_e)
ll = ref_ll - moments.Inference.ll_multinom(sfsm, lim_3dfg)
print('moments: ', tps_mom, bsem, maxdm, ll)
resm = [tps_mom, bsem, maxdm, ll, count_neg(sfsm)]

# dadi Richardson extrapolation : 
if not os.path.exists('dadi_simu/dadi_extrap_3dfg_t1_'+str(n)):
>>>>>>> 88ff3eb8
    start_time = time.time()
    #sfsm = moments.Spectrum(np.zeros([n+1, n+1, n+1]))
    #sfsm.integrate(Nexp, [n, n, n], T, gamma=gamma, h=hh, m=m*np.ones([ndim, ndim]))
    sfsm = moments.Spectrum(np.zeros([n+1, n+1, n+1]))
    sfsm.integrate(Nexp, [n, n, n], T, gamma=gamma, h=hh, m=m*np.ones([ndim, ndim]))
    tps_mom = time.time() - start_time
    distm = distance(sfsm.reshape((n+1)**3)[1:-1], lim_3dfg.reshape((n+1)**3)[1:-1])
    maxdm = np.mean(distm)
    bsem = BS_entropy(sfsm, lim_3dfg, n**3, nb_e)
    ll = ref_ll - moments.Inference.ll_multinom(sfsm, lim_3dfg)
    print('moments: ', tps_mom, bsem, maxdm, ll)
    resm = [tps_mom, bsem, maxdm, ll, count_neg(sfsm)]

    # dadi Richardson extrapolation : 
    if not os.path.exists('dadi_simu/dadi_extrap_3dfg_t1_'+str(n)):
        start_time = time.time()
        #sfsd = model_extrap3((fexp, fexp, fexp, T), (n, n, n), (g, h, m), (2*n, 2*n+10, 2*n+20))
        sfsd = model_extrap3((fexp, fexp, fexp, T), (n, n, n), (g, h, m), (n, n+10, n+20))
        tps_dadi = time.time() - start_time
        # export
        sfsd.to_file('dadi_simu/dadi_extrap_3dfg_t1_'+str(n))
        file = open('dadi_simu/time_dadi_extrap_3dfg_t1_'+str(n), "w")
        file.write(str(tps_dadi))
        file.close()
    else:
        sfsd = dadi.Spectrum.from_file('dadi_simu/dadi_extrap_3dfg_t1_'+str(n))
        file = open('dadi_simu/time_dadi_extrap_3dfg_t1_'+str(n), 'r')
        tps_dadi = float(file.read())
    distd = distance(sfsd.reshape((n+1)**3)[1:-1], lim_3dfg.reshape((n+1)**3)[1:-1])
    maxdd = np.mean(distd)
    bsed = BS_entropy(sfsd, lim_3dfg, n**3, nb_e)
    ll = ref_ll - dadi.Inference.ll_multinom(sfsd, lim_3dfg)
    print('dadi extrap: ', tps_dadi, bsed, maxdd, ll)
    resde = [tps_dadi, bsed, maxdd, ll, count_neg(sfsd)]

    names.append(name)
    results.append([resde, resm])

#-----------------------------------------------------------------------------------
#----------------
# Out of Africa :
#----------------
if os.path.exists('limits/lim_ooa_3d_'+str(n)):
    name = 'Out of Africa 3D'
    print('computing '+name)

    # parameters :
    params = [6.87846000e-01, 7.52004000e-02, 9.54548000e-02, 9.29661000e-01,
              3.55988000e-02, 2.01524000e+00, 1.49964000e+01, 7.64217000e-01,
              3.76222364e-01, 3.02770000e+00, 1.35484000e-03, 7.71636000e-01,
              2.42014000e-02]
    # we load dadi's limit : 
    lim_ooa3d = moments.Spectrum.from_file('limits/lim_ooa_3d_'+str(n))
    ref_ll = moments.Inference.ll_multinom(lim_ooa3d, lim_ooa3d)

    # moments : 
    start_time = time.time()
    sfsm = demographic_models_moments.model_ooa_3D(params, (n, n, n))
    tps_mom = time.time() - start_time
    distm = distance(sfsm.reshape((n+1)**3)[1:-1], lim_ooa3d.reshape((n+1)**3)[1:-1])
    maxdm = np.mean(distm)
    bsem = BS_entropy(sfsm, lim_ooa3d, n**3, nb_e)
    #bsem = BS_entropy(sfsm[0, 3:-1, 0], lim_ooa3d[0, 3:-1, 0], n**3, nb_e)
    ll = ref_ll - moments.Inference.ll_multinom(sfsm, lim_ooa3d)
    print('moments: ', tps_mom, bsem, maxdm, ll)
    resm = [tps_mom, bsem, maxdm, ll, count_neg(sfsm)]

    # dadi Richardson extrapolation : 
    if not os.path.exists('dadi_simu/dadi_extrap_ooa_3d_'+str(n)):
        start_time = time.time()
        #sfsd = demographic_models_dadi.model_ooa_3D_extrap(params, (n, n, n), (1.5*n, 1.5*n+10, 1.5*n+20))
        sfsd = demographic_models_dadi.model_ooa_3D_extrap(params, (n, n, n), (n, n+10, n+20))
        tps_dadi = time.time() - start_time
        # export
        sfsd.to_file('dadi_simu/dadi_extrap_ooa_3d_'+str(n))
        file = open('dadi_simu/time_dadi_extrap_ooa_3d_'+str(n), "w")
        file.write(str(tps_dadi))
        file.close()
    else:
        sfsd = dadi.Spectrum.from_file('dadi_simu/dadi_extrap_ooa_3d_'+str(n))
        file = open('dadi_simu/time_dadi_extrap_ooa_3d_'+str(n), 'r')
        tps_dadi = float(file.read())
    distd = distance(sfsd.reshape((n+1)**3)[1:-1], lim_ooa3d.reshape((n+1)**3)[1:-1])
    maxdd = np.mean(distd)

    bsed = BS_entropy(sfsd, lim_ooa3d, n**3, nb_e)
    #bsed = BS_entropy(sfsd[0, 3:-1, 0], lim_ooa3d[0, 3:-1, 0], n**3, nb_e)
    ll = ref_ll - dadi.Inference.ll_multinom(sfsd, lim_ooa3d)
    sfsd2 = moments.Spectrum(sfsd)
    print('dadi extrap: ', tps_dadi, bsed, maxdd, ll)
    resde = [tps_dadi, bsed, maxdd, ll, count_neg(sfsd)]

    names.append(name)
    results.append([resde, resm])
#-----------------------------------------------------------------------------------

#report.generate_tex_table(results, names)
report.generate_formated_table(results, names, n)

os.system("pdflatex report.tex")<|MERGE_RESOLUTION|>--- conflicted
+++ resolved
@@ -146,11 +146,9 @@
 #---------------------------------------------
 # population expansion for dadi models
 f = lambda x: 1+0.01*x
-<<<<<<< HEAD
-n = 200 # sample size
-=======
+
 n = 80 # sample size
->>>>>>> 88ff3eb8
+
 nb_e = 100 # number of drawing for the entropy computation
 # we store the result to edit a report at the end...
 results = []
@@ -226,25 +224,8 @@
     m = 0
 
 # we load dadi's limit : 
-<<<<<<< HEAD
     lim_1dnf = moments.Spectrum.from_file('limits/lim_1dnf_t1_'+str(n))
     ref_ll = moments.Inference.ll_multinom(lim_1dnf, lim_1dnf)
-=======
-lim_1dnf = moments.Spectrum.from_file('limits/lim_1dnf_t1_'+str(n))
-ref_ll = moments.Inference.ll_multinom(lim_1dnf, lim_1dnf)
-
-# moments : 
-start_time = time.time()
-sfsm = moments.Spectrum(np.zeros(n+1))
-sfsm.integrate(N, T)
-tps_mom = time.time() - start_time
-distm = distance(sfsm[1:-1], lim_1dnf[1:-1])
-maxdm = np.mean(distm)
-bsem = BS_entropy(sfsm, lim_1dnf, n, nb_e)
-ll = ref_ll - moments.Inference.ll_multinom(sfsm, lim_1dnf)
-print('moments: ', tps_mom, bsem, maxdm, ll)
-resm = [tps_mom, bsem, maxdm, ll, count_neg(sfsm)]
->>>>>>> 88ff3eb8
 
     # moments : 
     start_time = time.time()
@@ -300,24 +281,7 @@
     lim_1dnf = moments.Spectrum.from_file('limits/lim_1dnf_t5_'+str(n))
     ref_ll = moments.Inference.ll_multinom(lim_1dnf, lim_1dnf)
 
-<<<<<<< HEAD
-    # moments : 
-=======
-# moments : 
-start_time = time.time()
-sfsm = moments.Spectrum(np.zeros(n+1))
-sfsm.integrate(N, T)
-tps_mom = time.time() - start_time
-distm = distance(sfsm[1:-1], lim_1dnf[1:-1])
-maxdm = np.mean(distm)
-bsem = BS_entropy(sfsm, lim_1dnf, n, nb_e)
-ll = ref_ll - moments.Inference.ll_multinom(sfsm, lim_1dnf)
-print('moments: ', tps_mom, bsem, maxdm, ll)
-resm = [tps_mom, bsem, maxdm, ll, count_neg(sfsm)]
-
-# dadi Richardson extrapolation : 
-if not os.path.exists('dadi_simu/dadi_extrap_1dnf_t5_'+str(n)):
->>>>>>> 88ff3eb8
+    # moments : 
     start_time = time.time()
     sfsm = moments.Spectrum(np.zeros(n+1))
     sfsm.integrate(N, [n], T)
@@ -372,24 +336,7 @@
     lim_1dsf = moments.Spectrum.from_file('limits/lim_1dsf_t1_'+str(n))
     ref_ll = moments.Inference.ll_multinom(lim_1dsf, lim_1dsf)
 
-<<<<<<< HEAD
-    # moments : 
-=======
-# moments : 
-start_time = time.time()
-sfsm = moments.Spectrum(np.zeros(n+1))
-sfsm.integrate(N, T, gamma=g, h=h)
-tps_mom = time.time() - start_time
-distm = distance(sfsm[1:-1], lim_1dsf[1:-1])
-maxdm = np.mean(distm)
-bsem = BS_entropy(sfsm, lim_1dsf, n, nb_e)
-ll = ref_ll - moments.Inference.ll_multinom(sfsm, lim_1dsf)
-print('moments: ', tps_mom, bsem, maxdm, ll)
-resm = [tps_mom, bsem, maxdm, ll, count_neg(sfsm)]
-
-# dadi Richardson extrapolation : 
-if not os.path.exists('dadi_simu/dadi_extrap_1dsf_t1_'+str(n)):
->>>>>>> 88ff3eb8
+    # moments : 
     start_time = time.time()
     sfsm = moments.Spectrum(np.zeros(n+1))
     sfsm.integrate(N, [n], T, gamma=g, h=h)
@@ -444,24 +391,7 @@
     lim_1dsf = moments.Spectrum.from_file('limits/lim_1dsf_t5_'+str(n))
     ref_ll = moments.Inference.ll_multinom(lim_1dsf, lim_1dsf)
 
-<<<<<<< HEAD
-    # moments : 
-=======
-# moments : 
-start_time = time.time()
-sfsm = moments.Spectrum(np.zeros(n+1))
-sfsm.integrate(N, T, gamma=g, h=h)
-tps_mom = time.time() - start_time
-distm = distance(sfsm[1:-1], lim_1dsf[1:-1])
-maxdm = np.mean(distm)
-bsem = BS_entropy(sfsm, lim_1dsf, n, nb_e)
-ll = ref_ll - moments.Inference.ll_multinom(sfsm, lim_1dsf)
-print('moments: ', tps_mom, bsem, maxdm, ll)
-resm = [tps_mom, bsem, maxdm, ll, count_neg(sfsm)]
-
-# dadi Richardson extrapolation : 
-if not os.path.exists('dadi_simu/dadi_extrap_1dsf_t5_'+str(n)):
->>>>>>> 88ff3eb8
+    # moments : 
     start_time = time.time()
     sfsm = moments.Spectrum(np.zeros(n+1))
     sfsm.integrate(N, [n], T, gamma=g, h=h)
@@ -556,7 +486,6 @@
 #------------------------------------
 # 2D selection, no migration, T = 1 :
 #------------------------------------
-<<<<<<< HEAD
 if os.path.exists('limits/lim_2dsf_t1_'+str(n)):
     name = 'Selection 2D, T = 1.0'
     print('computing '+name)
@@ -576,39 +505,6 @@
     ref_ll = moments.Inference.ll_multinom(lim_2dsf, lim_2dsf)
 
     # moments : 
-=======
-name = 'Selection 2D, T = 1.0'
-print('computing '+name)
-
-# parameters :
-ndim = 2
-T= 1.0
-h = 0.7
-g = 1.0
-m = 0
-N = lambda x: [1+0.01*x, 1+0.01*x]
-gamma = g*np.ones(ndim)
-hh = h*np.ones(ndim)
-
-# we load dadi's limit : 
-lim_2dsf = moments.Spectrum.from_file('limits/lim_2dsf_t1_'+str(n))
-ref_ll = moments.Inference.ll_multinom(lim_2dsf, lim_2dsf)
-
-# moments : 
-start_time = time.time()
-sfsm = moments.Spectrum(np.zeros([n+1, n+1]))
-sfsm.integrate(N, T, gamma=gamma, h=hh)
-tps_mom = time.time() - start_time
-distm = distance(sfsm.reshape((n+1)**2)[1:-1], lim_2dsf.reshape((n+1)**2)[1:-1], True)
-maxdm = np.mean(distm)
-bsem = BS_entropy(sfsm, lim_2dsf, n**2, nb_e)
-ll = ref_ll - moments.Inference.ll_multinom(sfsm, lim_2dsf)
-print('moments: ', tps_mom, bsem, maxdm, ll)
-resm = [tps_mom, bsem, maxdm, ll, count_neg(sfsm)]
-
-# dadi Richardson extrapolation : 
-if not os.path.exists('dadi_simu/dadi_extrap_2dsf_t1_'+str(n)):
->>>>>>> 88ff3eb8
     start_time = time.time()
     sfsm = moments.Spectrum(np.zeros([n+1, n+1]))
     sfsm.integrate(N, [n, n], T, gamma=gamma, h=hh)
@@ -648,7 +544,6 @@
 #------------------------------------
 # 2D selection, no migration, T = 5 :
 #------------------------------------
-<<<<<<< HEAD
 if os.path.exists('limits/lim_2dsf_t5_'+str(n)):
     name = 'Selection 2D, T = 5.0'
     print('computing '+name)
@@ -668,40 +563,6 @@
     ref_ll = moments.Inference.ll_multinom(lim_2dsf, lim_2dsf)
 
     # moments : 
-=======
-name = 'Selection 2D, T = 5.0'
-print('computing '+name)
-
-# parameters :
-ndim = 2
-T= 5.0
-h = 0.7
-g = 1.0
-m = 0
-N = lambda x: [1+0.01*x, 1+0.01*x]
-gamma = g*np.ones(ndim)
-hh = h*np.ones(ndim)
-
-# we load dadi's limit : 
-lim_2dsf = moments.Spectrum.from_file('limits/lim_2dsf_t5_'+str(n))
-ref_ll = moments.Inference.ll_multinom(lim_2dsf, lim_2dsf)
-
-# moments : 
-start_time = time.time()
-sfsm = moments.Spectrum(np.zeros([n+1, n+1]))
-sfsm.integrate(N, T, gamma=gamma, h=hh)
-tps_mom = time.time() - start_time
-distm = distance(sfsm[0,:], lim_2dsf[0,:])
-maxdm = np.mean(distm)
-bsem = BS_entropy(sfsm[0,:], lim_2dsf[0,:], n**2, nb_e)
-ll = ref_ll - moments.Inference.ll_multinom(sfsm, lim_2dsf)
-print('moments: ', tps_mom, bsem, maxdm, ll)
-resm = [tps_mom, bsem, maxdm, ll, count_neg(sfsm)]
-print(sfsm[0,1:4])
-
-# dadi Richardson extrapolation : 
-if not os.path.exists('dadi_simu/dadi_extrap_2dsf_t5_'+str(n)):
->>>>>>> 88ff3eb8
     start_time = time.time()
     sfsm = moments.Spectrum(np.zeros([n+1, n+1]))
     sfsm.integrate(N, [n, n], T, gamma=gamma, h=hh)
@@ -803,7 +664,6 @@
 #------------------------------------
 # 2D selection and migration, T = 1 :
 #------------------------------------
-<<<<<<< HEAD
 if os.path.exists('limits/lim_2dsmf_t1_'+str(n)):
     name = 'Selection, migration 2D, T = 1.0'
     print('computing '+name)
@@ -823,39 +683,6 @@
     ref_ll = moments.Inference.ll_multinom(lim_2dsmf, lim_2dsmf)
 
     # moments : 
-=======
-name = 'Selection, migration 2D, T = 1.0'
-print('computing '+name)
-
-# parameters :
-ndim = 2
-T= 1.0
-h = 0.7
-g = 1.0
-m = 2.0
-N = lambda x: [1+0.01*x, 1+0.01*x]
-gamma = g*np.ones(ndim)
-hh = h*np.ones(ndim)
-
-# we load dadi's limit : 
-lim_2dsmf = moments.Spectrum.from_file('limits/lim_2dsmf_t1_'+str(n))
-ref_ll = moments.Inference.ll_multinom(lim_2dsmf, lim_2dsmf)
-
-# moments : 
-start_time = time.time()
-sfsm = moments.Spectrum(np.zeros([n+1, n+1]))
-sfsm.integrate(N, T, 0.1, gamma=gamma, h=hh, m=m*np.ones([ndim, ndim]))
-tps_mom = time.time() - start_time
-distm = distance(sfsm.reshape((n+1)**2)[1:-1], lim_2dsmf.reshape((n+1)**2)[1:-1])
-maxdm = np.mean(distm)
-bsem = BS_entropy(sfsm, lim_2dsmf, n**2, nb_e)
-ll = ref_ll - moments.Inference.ll_multinom(sfsm, lim_2dsmf)
-print('moments: ', tps_mom, bsem, maxdm, ll)
-resm = [tps_mom, bsem, maxdm, ll, count_neg(sfsm)]
-
-# dadi Richardson extrapolation : 
-if not os.path.exists('dadi_simu/dadi_extrap_2dsmf_t1_'+str(n)):
->>>>>>> 88ff3eb8
     start_time = time.time()
     sfsm = moments.Spectrum(np.zeros([n+1, n+1]))
     sfsm.integrate(N, [n, n], T, 0.1, gamma=gamma, h=hh, m=m*np.ones([ndim, ndim]))
@@ -895,7 +722,6 @@
 #------------------------------------
 # 2D selection and migration, T = 5 :
 #------------------------------------
-<<<<<<< HEAD
 if os.path.exists('limits/lim_2dsmf_t5_'+str(n)):
     name = 'Selection, migration 2D, T = 5.0'
     print('computing '+name)
@@ -915,39 +741,6 @@
     ref_ll = moments.Inference.ll_multinom(lim_2dsmf, lim_2dsmf)
 
     # moments : 
-=======
-name = 'Selection, migration 2D, T = 5.0'
-print('computing '+name)
-
-# parameters :
-ndim = 2
-T= 5.0
-h = 0.7
-g = 1.0
-m = 2.0
-N = lambda x: [1+0.01*x, 1+0.01*x]
-gamma = g*np.ones(ndim)
-hh = h*np.ones(ndim)
-
-# we load dadi's limit : 
-lim_2dsmf = moments.Spectrum.from_file('limits/lim_2dsmf_t5_'+str(n))
-ref_ll = moments.Inference.ll_multinom(lim_2dsmf, lim_2dsmf)
-
-# moments : 
-start_time = time.time()
-sfsm = moments.Spectrum(np.zeros([n+1, n+1]))
-sfsm.integrate(N, T, gamma=gamma, h=hh, m=m*np.ones([ndim, ndim]))
-tps_mom = time.time() - start_time
-distm = distance(sfsm.reshape((n+1)**2)[1:-1], lim_2dsmf.reshape((n+1)**2)[1:-1])
-maxdm = np.mean(distm)
-bsem = BS_entropy(sfsm, lim_2dsmf, n**2, nb_e)
-ll = ref_ll - moments.Inference.ll_multinom(sfsm, lim_2dsmf)
-print('moments: ', tps_mom, bsem, maxdm, ll)
-resm = [tps_mom, bsem, maxdm, ll, count_neg(sfsm)]
-
-# dadi Richardson extrapolation : 
-if not os.path.exists('dadi_simu/dadi_extrap_2dsmf_t5_'+str(n)):
->>>>>>> 88ff3eb8
     start_time = time.time()
     sfsm = moments.Spectrum(np.zeros([n+1, n+1]))
     sfsm.integrate(N, [n, n], T, gamma=gamma, h=hh, m=m*np.ones([ndim, ndim]))
@@ -1048,7 +841,6 @@
 #------------------------------
 # Croissance rapide 2D, T = 1 :
 #------------------------------
-<<<<<<< HEAD
 if os.path.exists('limits/lim_2dfg_t1_'+str(n)):
     name = 'Croissance rapide 2D, T = 1.0'
     print('computing '+name)
@@ -1069,40 +861,6 @@
     ref_ll = moments.Inference.ll_multinom(lim_2dfg, lim_2dfg)
 
     # moments : 
-=======
-name = 'Croissance rapide 2D, T = 1.0'
-print('computing '+name)
-
-# parameters :
-ndim = 2
-T= 1.0
-h = 0.7
-g = 1.0
-m = 2.0
-Nexp = lambda x: [np.exp(np.log(10.0)*x), np.exp(np.log(10.0)*x)]
-fexp = lambda x: np.exp(np.log(10.0)*x)
-gamma = g*np.ones(ndim)
-hh = h*np.ones(ndim)
-
-# we load dadi's limit : 
-lim_2dfg = moments.Spectrum.from_file('limits/lim_2dfg_t1_'+str(n))
-ref_ll = moments.Inference.ll_multinom(lim_2dfg, lim_2dfg)
-
-# moments : 
-start_time = time.time()
-sfsm = moments.Spectrum(np.zeros([n+1, n+1]))
-sfsm.integrate(Nexp, T, gamma=gamma, h=hh, m=m*np.ones([ndim, ndim]))
-tps_mom = time.time() - start_time
-distm = distance(sfsm.reshape((n+1)**2)[1:-1], lim_2dfg.reshape((n+1)**2)[1:-1])
-maxdm = np.mean(distm)
-bsem = BS_entropy(sfsm, lim_2dfg, n**2, nb_e)
-ll = ref_ll - moments.Inference.ll_multinom(sfsm, lim_2dfg)
-print('moments: ', tps_mom, bsem, maxdm, ll)
-resm = [tps_mom, bsem, maxdm, ll, count_neg(sfsm)]
-
-# dadi Richardson extrapolation : 
-if not os.path.exists('dadi_simu/dadi_extrap_2dfg_t1_'+str(n)):
->>>>>>> 88ff3eb8
     start_time = time.time()
     sfsm = moments.Spectrum(np.zeros([n+1, n+1]))
     sfsm.integrate(Nexp, [n, n], T, gamma=gamma, h=hh, m=m*np.ones([ndim, ndim]))
@@ -1249,7 +1007,6 @@
 #------------------------------------
 # 3D selection, no migration, T = 1 :
 #------------------------------------
-<<<<<<< HEAD
 if os.path.exists('limits/lim_3dsf_t1_'+str(n)):
     name = 'Selection 3D, T = 1.0'
     print('computing '+name)
@@ -1269,39 +1026,6 @@
     ref_ll = moments.Inference.ll_multinom(lim_3dsf, lim_3dsf)
 
     # moments : 
-=======
-name = 'Selection 3D, T = 1.0'
-print('computing '+name)
-
-# parameters :
-ndim = 3
-T= 1.0
-h = 0.7
-g = 1.0
-m = 0
-N = lambda x: [1+0.01*x, 1+0.01*x, 1+0.01*x]
-gamma = g*np.ones(ndim)
-hh = h*np.ones(ndim)
-
-# we load dadi's limit : 
-lim_3dsf = moments.Spectrum.from_file('limits/lim_3dsf_t1_'+str(n))
-ref_ll = moments.Inference.ll_multinom(lim_3dsf, lim_3dsf)
-
-# moments : 
-start_time = time.time()
-sfsm = moments.Spectrum(np.zeros([n+1, n+1, n+1]))
-sfsm.integrate(N, T, gamma=gamma, h=hh)
-tps_mom = time.time() - start_time
-distm = distance(sfsm.reshape((n+1)**3)[1:-1], lim_3dsf.reshape((n+1)**3)[1:-1], True)
-maxdm = np.mean(distm)
-bsem = BS_entropy(sfsm, lim_3dsf, n**3, nb_e)
-ll = ref_ll - moments.Inference.ll_multinom(sfsm, lim_3dsf)
-print('moments: ', tps_mom, bsem, maxdm, ll)
-resm = [tps_mom, bsem, maxdm, ll, count_neg(sfsm)]
-
-# dadi Richardson extrapolation : 
-if not os.path.exists('dadi_simu/dadi_extrap_3dsf_t1_'+str(n)):
->>>>>>> 88ff3eb8
     start_time = time.time()
     sfsm = moments.Spectrum(np.zeros([n+1, n+1, n+1]))
     sfsm.integrate(N, [n, n, n], T, gamma=gamma, h=hh)
@@ -1341,7 +1065,6 @@
 #------------------------------------
 # 3D selection, no migration, T = 5 :
 #------------------------------------
-<<<<<<< HEAD
 if os.path.exists('limits/lim_3dsf_t5_'+str(n)):
     name = 'Selection 3D, T = 5.0'
     print('computing '+name)
@@ -1361,39 +1084,6 @@
     ref_ll = moments.Inference.ll_multinom(lim_3dsf, lim_3dsf)
 
     # moments : 
-=======
-name = 'Selection 3D, T = 5.0'
-print('computing '+name)
-
-# parameters :
-ndim = 3
-T= 5.0
-h = 0.7
-g = 1.0
-m = 0
-N = lambda x: [1+0.01*x, 1+0.01*x, 1+0.01*x]
-gamma = g*np.ones(ndim)
-hh = h*np.ones(ndim)
-
-# we load dadi's limit : 
-lim_3dsf = moments.Spectrum.from_file('limits/lim_3dsf_t5_'+str(n))
-ref_ll = moments.Inference.ll_multinom(lim_3dsf, lim_3dsf)
-
-# moments : 
-start_time = time.time()
-sfsm = moments.Spectrum(np.zeros([n+1, n+1, n+1]))
-sfsm.integrate(N, T, gamma=gamma, h=hh)
-tps_mom = time.time() - start_time
-distm = distance(sfsm.reshape((n+1)**3)[1:-1], lim_3dsf.reshape((n+1)**3)[1:-1], True)
-maxdm = np.mean(distm)
-bsem = BS_entropy(sfsm, lim_3dsf, n**3, nb_e)
-ll = ref_ll - moments.Inference.ll_multinom(sfsm, lim_3dsf)
-print('moments: ', tps_mom, bsem, maxdm, ll)
-resm = [tps_mom, bsem, maxdm, ll, count_neg(sfsm)]
-
-# dadi Richardson extrapolation : 
-if not os.path.exists('dadi_simu/dadi_extrap_3dsf_t5_'+str(n)):
->>>>>>> 88ff3eb8
     start_time = time.time()
     sfsm = moments.Spectrum(np.zeros([n+1, n+1, n+1]))
     sfsm.integrate(N, [n, n, n], T, gamma=gamma, h=hh)
@@ -1496,7 +1186,6 @@
 #------------------------------------
 # 3D selection and migration, T = 1 :
 #------------------------------------
-<<<<<<< HEAD
 if os.path.exists('limits/lim_3dsmf_t1_'+str(n)):
     name = 'Selection, migration 3D, T = 1.0'
     print('computing '+name)
@@ -1516,39 +1205,6 @@
     ref_ll = moments.Inference.ll_multinom(lim_3dsmf, lim_3dsmf)
 
     # moments : 
-=======
-name = 'Selection, migration 3D, T = 1.0'
-print('computing '+name)
-
-# parameters :
-ndim = 3
-T= 1.0
-h = 0.7
-g = 1.0
-m = 2.0
-N = lambda x: [1+0.01*x, 1+0.01*x, 1+0.01*x]
-gamma = g*np.ones(ndim)
-hh = h*np.ones(ndim)
-
-# we load dadi's limit : 
-lim_3dsmf = moments.Spectrum.from_file('limits/lim_3dsmf_t1_'+str(n))
-ref_ll = moments.Inference.ll_multinom(lim_3dsmf, lim_3dsmf)
-
-# moments : 
-start_time = time.time()
-sfsm = moments.Spectrum(np.zeros([n+1, n+1, n+1]))
-sfsm.integrate(N, T, gamma=gamma, h=hh, m=m*np.ones([ndim, ndim]))
-tps_mom = time.time() - start_time
-distm = distance(sfsm.reshape((n+1)**3)[1:-1], lim_3dsmf.reshape((n+1)**3)[1:-1])
-maxdm = np.mean(distm)
-bsem = BS_entropy(sfsm, lim_3dsmf, n**3, nb_e)
-ll = ref_ll - moments.Inference.ll_multinom(sfsm, lim_3dsmf) 
-print('moments: ', tps_mom, bsem, maxdm, ll)
-resm = [tps_mom, bsem, maxdm, ll, count_neg(sfsm)]
-
-# dadi Richardson extrapolation : 
-if not os.path.exists('dadi_simu/dadi_extrap_3dsmf_t1_'+str(n)):
->>>>>>> 88ff3eb8
     start_time = time.time()
     sfsm = moments.Spectrum(np.zeros([n+1, n+1, n+1]))
     sfsm.integrate(N, [n, n, n], T, gamma=gamma, h=hh, m=m*np.ones([ndim, ndim]))
@@ -1588,7 +1244,6 @@
 #------------------------------------
 # 3D selection and migration, T = 5 :
 #------------------------------------
-<<<<<<< HEAD
 if os.path.exists('limits/lim_3dsmf_t5_'+str(n)):
     name = 'Selection, migration 3D, T = 5.0'
     print('computing '+name)
@@ -1609,40 +1264,6 @@
     print(count_neg(lim_3dsmf))
 
     # moments : 
-=======
-name = 'Selection, migration 3D, T = 5.0'
-print('computing '+name)
-
-# parameters :
-ndim = 3
-T= 5.0
-h = 0.7
-g = 1.0
-m = 2.0
-N = lambda x: [1+0.01*x, 1+0.01*x, 1+0.01*x]
-gamma = g*np.ones(ndim)
-hh = h*np.ones(ndim)
-
-# we load dadi's limit : 
-lim_3dsmf = moments.Spectrum.from_file('limits/lim_3dsmf_t5_'+str(n))
-ref_ll = moments.Inference.ll_multinom(lim_3dsmf, lim_3dsmf)
-print(count_neg(lim_3dsmf))
-
-# moments : 
-start_time = time.time()
-sfsm = moments.Spectrum(np.zeros([n+1, n+1, n+1]))
-sfsm.integrate(N, T, gamma=gamma, h=hh, m=m*np.ones([ndim, ndim]))
-tps_mom = time.time() - start_time
-distm = distance(sfsm.reshape((n+1)**3)[1:-1], lim_3dsmf.reshape((n+1)**3)[1:-1])
-maxdm = np.mean(distm)
-bsem = BS_entropy(sfsm, lim_3dsmf, n**3, nb_e)
-ll = ref_ll - moments.Inference.ll_multinom(sfsm, lim_3dsmf)
-print('moments: ', tps_mom, bsem, maxdm, ll)
-resm = [tps_mom, bsem, maxdm, ll, count_neg(sfsm)]
-
-# dadi Richardson extrapolation : 
-if not os.path.exists('dadi_simu/dadi_extrap_3dsmf_t5_'+str(n)):
->>>>>>> 88ff3eb8
     start_time = time.time()
     sfsm = moments.Spectrum(np.zeros([n+1, n+1, n+1]))
     sfsm.integrate(N, [n, n, n], T, gamma=gamma, h=hh, m=m*np.ones([ndim, ndim]))
@@ -1745,7 +1366,6 @@
 #------------------------------
 # Croissance rapide 3D, T = 1 :
 #------------------------------
-<<<<<<< HEAD
 if os.path.exists('limits/lim_3dfg_t1_'+str(n)):
     name = 'Croissance rapide 3D, T = 1.0'
     print('computing '+name)
@@ -1765,42 +1385,6 @@
     ref_ll = moments.Inference.ll_multinom(lim_3dfg, lim_3dfg)
 
     # moments : 
-=======
-name = 'Croissance rapide 3D, T = 1.0'
-print('computing '+name)
-# parameters :
-ndim = 3
-T= 1.0
-h = 0.7
-g = 1.0
-m = 2.0
-Nexp = lambda x: [np.exp(np.log(10.0)*x), np.exp(np.log(10.0)*x), np.exp(np.log(10.0)*x)]
-fexp = lambda x: np.exp(np.log(10.0)*x)
-gamma = g*np.ones(ndim)
-hh = h*np.ones(ndim)
-
-# we load dadi's limit : 
-lim_3dfg = moments.Spectrum.from_file('limits/lim_3dfg_t1_'+str(n))
-ref_ll = moments.Inference.ll_multinom(lim_3dfg, lim_3dfg)
-print(count_neg(lim_3dfg))
-
-# moments : 
-start_time = time.time()
-#sfsm = moments.Spectrum(np.zeros([n+1, n+1, n+1]))
-#sfsm.integrate(Nexp, [n, n, n], T, gamma=gamma, h=hh, m=m*np.ones([ndim, ndim]))
-sfsm = moments.Spectrum(np.zeros([n+1, n+1, n+1]))
-sfsm.integrate(Nexp, T, gamma=gamma, h=hh, m=m*np.ones([ndim, ndim]))
-tps_mom = time.time() - start_time
-distm = distance(sfsm.reshape((n+1)**3)[1:-1], lim_3dfg.reshape((n+1)**3)[1:-1])
-maxdm = np.mean(distm)
-bsem = BS_entropy(sfsm, lim_3dfg, n**3, nb_e)
-ll = ref_ll - moments.Inference.ll_multinom(sfsm, lim_3dfg)
-print('moments: ', tps_mom, bsem, maxdm, ll)
-resm = [tps_mom, bsem, maxdm, ll, count_neg(sfsm)]
-
-# dadi Richardson extrapolation : 
-if not os.path.exists('dadi_simu/dadi_extrap_3dfg_t1_'+str(n)):
->>>>>>> 88ff3eb8
     start_time = time.time()
     #sfsm = moments.Spectrum(np.zeros([n+1, n+1, n+1]))
     #sfsm.integrate(Nexp, [n, n, n], T, gamma=gamma, h=hh, m=m*np.ones([ndim, ndim]))
